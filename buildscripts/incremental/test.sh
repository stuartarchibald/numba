#!/bin/bash

source activate $CONDA_ENV

# Make sure any error below is reported as such
set -v -e

# Ensure the README is correctly formatted
if [ "$BUILD_DOC" == "yes" ]; then rstcheck README.rst; fi
# Ensure that the documentation builds without warnings
pushd docs
if [ "$BUILD_DOC" == "yes" ]; then make SPHINXOPTS=-W clean html; fi
popd
# Run system and gdb info tools
pushd bin
numba -s
numba -g
popd

# switch off color messages
export NUMBA_DISABLE_ERROR_MESSAGE_HIGHLIGHTING=1
# switch on developer mode
export NUMBA_DEVELOPER_MODE=1
# enable the fault handler
export PYTHONFAULTHANDLER=1

# enable new style error handling
export NUMBA_CAPTURED_ERRORS="new_style"

# Disable NumPy dispatching to AVX512_SKX feature extensions if the chip is
# reported to support the feature and NumPy >= 1.22 as this results in the use
# of low accuracy SVML libm replacements in ufunc loops.
_NPY_CMD='from numba.misc import numba_sysinfo;\
          sysinfo=numba_sysinfo.get_sysinfo();\
          print(sysinfo["NumPy AVX512_SKX detected"] and
                sysinfo["NumPy Version"]>="1.22")'
NUMPY_DETECTS_AVX512_SKX_NP_GT_122=$(python -c "$_NPY_CMD")
echo "NumPy >= 1.22 with AVX512_SKX detected: $NUMPY_DETECTS_AVX512_SKX_NP_GT_122"

if [[ "$NUMPY_DETECTS_AVX512_SKX_NP_GT_122" == "True" ]]; then
    export NPY_DISABLE_CPU_FEATURES="AVX512_SKX"
fi

# deal with threading layers
if [ -z ${TEST_THREADING+x} ]; then
    echo "INFO: Threading layer not explicitly set."
else
    case "${TEST_THREADING}" in "workqueue"|"omp"|"tbb")
        export NUMBA_THREADING_LAYER="$TEST_THREADING"
        echo "INFO: Threading layer set as: $TEST_THREADING"
        ;;
        *)
        echo "INFO: Threading layer explicitly set to bad value: $TEST_THREADING."
        exit 1
        ;;
    esac
fi

# If TEST_THREADING is set in the env, then check that Numba agrees that the
# environment can support the requested threading.
function check_sysinfo() {
    cmd="import os;\
         from numba.misc.numba_sysinfo import get_sysinfo;\
         assert get_sysinfo()['$1 Threading'] is True, 'Threading layer $1 '\
         'is not supported';\
         print('Threading layer $1 is supported')"
    python -c "$cmd"
}

if [[ "$TEST_THREADING" ]]; then
    if [[ "$TEST_THREADING" == "tbb" ]]; then
        check_sysinfo "TBB"
    elif [[ "$TEST_THREADING" == "omp" ]]; then
        check_sysinfo "OpenMP"
    elif [[ "$TEST_THREADING" == "workqueue" ]]; then
        check_sysinfo "Workqueue"
    else
        echo "Unknown threading layer requested: $TEST_THREADING"
        exit 1
    fi
fi

# Find catchsegv
unamestr=`uname`
if [[ "$unamestr" == 'Linux' ]]; then
    SEGVCATCH=catchsegv
elif [[ "$unamestr" == 'Darwin' ]]; then
    SEGVCATCH=""
else
    echo Error
fi

# limit CPUs in use on PPC64LE, fork() issues
# occur on high core count systems
archstr=`uname -m`
if [[ "$archstr" == 'ppc64le' ]]; then
    TEST_NPROCS=16
fi

# setup SDKROOT on Mac
if [[ $(uname) == "Darwin" ]]; then
    export SDKROOT=`pwd`/MacOSX10.10.sdk
fi

# First check that the test discovery works
python -m numba.tests.test_runtests

# # Now run tests based on the changes identified via git
# NUMBA_ENABLE_CUDASIM=1 $SEGVCATCH python -m numba.runtests -b -v -g -m $TEST_NPROCS -- numba.tests

# List the tests found
echo "INFO: All discovered tests:"
python -m numba.runtests -l

# Now run the Numba test suite with slicing
# Note that coverage is run from the checkout dir to match the "source"
# directive in .coveragerc
<<<<<<< HEAD
echo "INFO: Running slice of discovered tests: ($TEST_START_INDEX,None,$TEST_COUNT)"
# if [ "$RUN_COVERAGE" == "yes" ]; then
#     export PYTHONPATH=.
#     coverage erase
#     $SEGVCATCH coverage run runtests.py -b -j "$TEST_START_INDEX,None,$TEST_COUNT" --exclude-tags='long_running' -m $TEST_NPROCS -- numba.tests
# elif [ "$RUN_TYPEGUARD" == "yes" ]; then
#     echo "INFO: Running with typeguard"
#     NUMBA_USE_TYPEGUARD=1 NUMBA_ENABLE_CUDASIM=1 PYTHONWARNINGS="ignore:::typeguard" $SEGVCATCH python runtests.py -b -j "$TEST_START_INDEX,None,$TEST_COUNT" --exclude-tags='long_running' -m $TEST_NPROCS -- numba.tests
# else
#     NUMBA_ENABLE_CUDASIM=1 $SEGVCATCH python -m numba.runtests -b -j "$TEST_START_INDEX,None,$TEST_COUNT" --exclude-tags='long_running' -m $TEST_NPROCS -- numba.tests
# fi
NUMBA_ENABLE_CUDASIM=1 $SEGVCATCH python -m numba.runtests -b -j "$TEST_START_INDEX,None,$TEST_COUNT" --exclude-tags='long_running' -m $TEST_NPROCS -- numba.tests
=======
echo "INFO: Running shard of discovered tests: ($TEST_START_INDEX:$TEST_COUNT)"
if [ "$RUN_COVERAGE" == "yes" ]; then
    export PYTHONPATH=.
    coverage erase
    $SEGVCATCH coverage run runtests.py -b -j "$TEST_START_INDEX:$TEST_COUNT" --exclude-tags='long_running' -m $TEST_NPROCS -- numba.tests
elif [ "$RUN_TYPEGUARD" == "yes" ]; then
    echo "INFO: Running with typeguard"
    NUMBA_USE_TYPEGUARD=1 NUMBA_ENABLE_CUDASIM=1 PYTHONWARNINGS="ignore:::typeguard" $SEGVCATCH python runtests.py -b -j "$TEST_START_INDEX:$TEST_COUNT" --exclude-tags='long_running' -m $TEST_NPROCS -- numba.tests
else
    NUMBA_ENABLE_CUDASIM=1 $SEGVCATCH python -m numba.runtests -b -j "$TEST_START_INDEX:$TEST_COUNT" --exclude-tags='long_running' -m $TEST_NPROCS -- numba.tests
fi
>>>>>>> 7e92e225
<|MERGE_RESOLUTION|>--- conflicted
+++ resolved
@@ -115,29 +115,15 @@
 # Now run the Numba test suite with slicing
 # Note that coverage is run from the checkout dir to match the "source"
 # directive in .coveragerc
-<<<<<<< HEAD
-echo "INFO: Running slice of discovered tests: ($TEST_START_INDEX,None,$TEST_COUNT)"
+echo "INFO: Running shard of discovered tests: ($TEST_START_INDEX:$TEST_COUNT)"
 # if [ "$RUN_COVERAGE" == "yes" ]; then
 #     export PYTHONPATH=.
 #     coverage erase
-#     $SEGVCATCH coverage run runtests.py -b -j "$TEST_START_INDEX,None,$TEST_COUNT" --exclude-tags='long_running' -m $TEST_NPROCS -- numba.tests
+#     $SEGVCATCH coverage run runtests.py -b -j "$TEST_START_INDEX:$TEST_COUNT" --exclude-tags='long_running' -m $TEST_NPROCS -- numba.tests
 # elif [ "$RUN_TYPEGUARD" == "yes" ]; then
 #     echo "INFO: Running with typeguard"
-#     NUMBA_USE_TYPEGUARD=1 NUMBA_ENABLE_CUDASIM=1 PYTHONWARNINGS="ignore:::typeguard" $SEGVCATCH python runtests.py -b -j "$TEST_START_INDEX,None,$TEST_COUNT" --exclude-tags='long_running' -m $TEST_NPROCS -- numba.tests
+#     NUMBA_USE_TYPEGUARD=1 NUMBA_ENABLE_CUDASIM=1 PYTHONWARNINGS="ignore:::typeguard" $SEGVCATCH python runtests.py -b -j "$TEST_START_INDEX:$TEST_COUNT" --exclude-tags='long_running' -m $TEST_NPROCS -- numba.tests
 # else
-#     NUMBA_ENABLE_CUDASIM=1 $SEGVCATCH python -m numba.runtests -b -j "$TEST_START_INDEX,None,$TEST_COUNT" --exclude-tags='long_running' -m $TEST_NPROCS -- numba.tests
+#     NUMBA_ENABLE_CUDASIM=1 $SEGVCATCH python -m numba.runtests -b -j "$TEST_START_INDEX:$TEST_COUNT" --exclude-tags='long_running' -m $TEST_NPROCS -- numba.tests
 # fi
-NUMBA_ENABLE_CUDASIM=1 $SEGVCATCH python -m numba.runtests -b -j "$TEST_START_INDEX,None,$TEST_COUNT" --exclude-tags='long_running' -m $TEST_NPROCS -- numba.tests
-=======
-echo "INFO: Running shard of discovered tests: ($TEST_START_INDEX:$TEST_COUNT)"
-if [ "$RUN_COVERAGE" == "yes" ]; then
-    export PYTHONPATH=.
-    coverage erase
-    $SEGVCATCH coverage run runtests.py -b -j "$TEST_START_INDEX:$TEST_COUNT" --exclude-tags='long_running' -m $TEST_NPROCS -- numba.tests
-elif [ "$RUN_TYPEGUARD" == "yes" ]; then
-    echo "INFO: Running with typeguard"
-    NUMBA_USE_TYPEGUARD=1 NUMBA_ENABLE_CUDASIM=1 PYTHONWARNINGS="ignore:::typeguard" $SEGVCATCH python runtests.py -b -j "$TEST_START_INDEX:$TEST_COUNT" --exclude-tags='long_running' -m $TEST_NPROCS -- numba.tests
-else
-    NUMBA_ENABLE_CUDASIM=1 $SEGVCATCH python -m numba.runtests -b -j "$TEST_START_INDEX:$TEST_COUNT" --exclude-tags='long_running' -m $TEST_NPROCS -- numba.tests
-fi
->>>>>>> 7e92e225
+NUMBA_ENABLE_CUDASIM=1 $SEGVCATCH python -m numba.runtests -b -j "$TEST_START_INDEX:$TEST_COUNT" --exclude-tags='long_running' -m $TEST_NPROCS -- numba.tests