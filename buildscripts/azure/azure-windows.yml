--- conflicted
+++ resolved
@@ -13,15 +13,9 @@
         NUMPY: '1.23'
         CONDA_ENV: 'testenv'
         TEST_START_INDEX: 17
-<<<<<<< HEAD
       py311_np123_18:
         PYTHON: '3.11'
         NUMPY: '1.23'
-=======
-      py38_np118:
-        PYTHON: '3.8'
-        NUMPY: '1.18'
->>>>>>> 7e92e225
         CONDA_ENV: 'testenv'
         TEST_START_INDEX: 18
 
