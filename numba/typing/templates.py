--- conflicted
+++ resolved
@@ -217,7 +217,6 @@
     def resolve(self, value, attr):
         fn = getattr(self, "resolve_%s" % attr, None)
         if fn is None:
-<<<<<<< HEAD
             fn = self.generic_resolve
             if fn is NotImplemented:
                 raise NotImplementedError(value, attr)
@@ -227,11 +226,6 @@
             return fn(value)
 
     generic_resolve = NotImplemented
-=======
-            raise NameError("Attribute '%s' of %s is not typed" % (attr,
-                                                                   value))
-        return fn(value)
->>>>>>> 2f9e0969
 
 
 class ClassAttrTemplate(AttributeTemplate):
