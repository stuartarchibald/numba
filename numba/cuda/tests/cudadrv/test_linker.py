--- conflicted
+++ resolved
@@ -70,10 +70,6 @@
     x[cuda.grid(1)] += d1 + d2 + d3 + d4 + d5
 
 
-<<<<<<< HEAD
-parent_dir = os.path.dirname(os.path.dirname(__file__))
-data_dir = os.path.join(parent_dir, 'data')
-=======
 def simple_smem(ary, dty):
     sm = cuda.shared.array(100, dty)
     i = cuda.grid(1)
@@ -106,7 +102,10 @@
         C[i] = A[i]
     for i in range(C.shape[0]):
         B[i] = C[i]
->>>>>>> ce69f301
+
+
+parent_dir = os.path.dirname(os.path.dirname(__file__))
+data_dir = os.path.join(parent_dir, 'data')
 
 
 @skip_on_cudasim('Linking unsupported in the simulator')
