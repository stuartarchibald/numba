from __future__ import print_function, absolute_import, division

import numpy as np
import re
from numba import cuda, int32, float32
from numba.cuda.testing import unittest, SerialMixin, skip_on_cudasim


def simple_threadidx(ary):
    i = cuda.threadIdx.x
    ary[0] = i


def fill_threadidx(ary):
    i = cuda.threadIdx.x
    ary[i] = i


def fill3d_threadidx(ary):
    i = cuda.threadIdx.x
    j = cuda.threadIdx.y
    k = cuda.threadIdx.z

    ary[i, j, k] = (i + 1) * (j + 1) * (k + 1)


def simple_grid1d(ary):
    i = cuda.grid(1)
    ary[i] = i


def simple_grid2d(ary):
    i, j = cuda.grid(2)
    ary[i, j] = i + j


def simple_gridsize1d(ary):
    i = cuda.grid(1)
    x = cuda.gridsize(1)
    if i == 0:
        ary[0] = x


def simple_gridsize2d(ary):
    i, j = cuda.grid(2)
    x, y = cuda.gridsize(2)
    if i == 0 and j == 0:
        ary[0] = x
        ary[1] = y


def intrinsic_forloop_step(c):
    startX, startY = cuda.grid(2)
    gridX = cuda.gridDim.x * cuda.blockDim.x
    gridY = cuda.gridDim.y * cuda.blockDim.y
    height, width = c.shape

    for x in range(startX, width, gridX):
        for y in range(startY, height, gridY):
            c[y, x] = x + y


<<<<<<< HEAD
def simple_popc(ary, c):
    ary[0] = cuda.popc(c)


def simple_brev(ary, c):
    ary[0] = cuda.brev(c)


def simple_clz(ary, c):
    ary[0] = cuda.clz(c)


def simple_ffs(ary, c):
    ary[0] = cuda.ffs(c)


@cuda.jit
=======
>>>>>>> b7a5b73a
def branching_with_ifs(a, b, c):
    i = cuda.grid(1)

    if a[i] > 4:
        if b % 2 == 0:
            a[i] = c[i]
        else:
            a[i] = 13
    else:
        a[i] = 3


def branching_with_selps(a, b, c):
    i = cuda.grid(1)

    inner = cuda.selp(b % 2 == 0, c[i], 13)
    a[i] = cuda.selp(a[i] > 4, inner, 3)


class TestCudaIntrinsic(SerialMixin, unittest.TestCase):
    def test_simple_threadidx(self):
        compiled = cuda.jit("void(int32[:])")(simple_threadidx)
        ary = np.ones(1, dtype=np.int32)
        compiled(ary)
        self.assertTrue(ary[0] == 0)

    def test_fill_threadidx(self):
        compiled = cuda.jit("void(int32[:])")(fill_threadidx)
        N = 10
        ary = np.ones(N, dtype=np.int32)
        exp = np.arange(N, dtype=np.int32)
        compiled[1, N](ary)
        self.assertTrue(np.all(ary == exp))

    def test_fill3d_threadidx(self):
        X, Y, Z = 4, 5, 6

        def c_contigous():
            compiled = cuda.jit("void(int32[:,:,::1])")(fill3d_threadidx)
            ary = np.zeros((X, Y, Z), dtype=np.int32)
            compiled[1, (X, Y, Z)](ary)
            return ary

        def f_contigous():
            compiled = cuda.jit("void(int32[::1,:,:])")(fill3d_threadidx)
            ary = np.asfortranarray(np.zeros((X, Y, Z), dtype=np.int32))
            compiled[1, (X, Y, Z)](ary)
            return ary

        c_res = c_contigous()
        f_res = f_contigous()
        self.assertTrue(np.all(c_res == f_res))

    def test_simple_grid1d(self):
        compiled = cuda.jit("void(int32[::1])")(simple_grid1d)
        ntid, nctaid = 3, 7
        nelem = ntid * nctaid
        ary = np.empty(nelem, dtype=np.int32)
        compiled[nctaid, ntid](ary)
        self.assertTrue(np.all(ary == np.arange(nelem)))

    def test_simple_grid2d(self):
        compiled = cuda.jit("void(int32[:,::1])")(simple_grid2d)
        ntid = (4, 3)
        nctaid = (5, 6)
        shape = (ntid[0] * nctaid[0], ntid[1] * nctaid[1])
        ary = np.empty(shape, dtype=np.int32)
        exp = ary.copy()
        compiled[nctaid, ntid](ary)

        for i in range(ary.shape[0]):
            for j in range(ary.shape[1]):
                exp[i, j] = i + j

        self.assertTrue(np.all(ary == exp))

    def test_simple_gridsize1d(self):
        compiled = cuda.jit("void(int32[::1])")(simple_gridsize1d)
        ntid, nctaid = 3, 7
        ary = np.zeros(1, dtype=np.int32)
        compiled[nctaid, ntid](ary)
        self.assertEqual(ary[0], nctaid * ntid)

    @skip_on_cudasim('Tests PTX emission')
    def test_selp(self):
        cu_branching_with_ifs = cuda.jit('void(i8[:], i8, i8[:])')(branching_with_ifs)
        cu_branching_with_selps = cuda.jit('void(i8[:], i8, i8[:])')(branching_with_selps)

        n = 32
        b = 6
        c = np.full(shape=32, fill_value=17, dtype=np.int64)

        expected = c.copy()
        expected[:5] = 3

        a = np.arange(n, dtype=np.int64)
        cu_branching_with_ifs[n, 1](a, b, c)
        ptx = cu_branching_with_ifs.inspect_asm()
        self.assertEqual(2, len(re.findall(r'\s+bra\s+', ptx)))
        np.testing.assert_array_equal(a, expected, err_msg='branching')

        a = np.arange(n, dtype=np.int64)
        cu_branching_with_selps[n, 1](a, b, c)
        ptx = cu_branching_with_selps.inspect_asm()
        self.assertEqual(0, len(re.findall(r'\s+bra\s+', ptx)))
        np.testing.assert_array_equal(a, expected, err_msg='selp')

    def test_simple_gridsize2d(self):
        compiled = cuda.jit("void(int32[::1])")(simple_gridsize2d)
        ntid = (4, 3)
        nctaid = (5, 6)
        ary = np.zeros(2, dtype=np.int32)
        compiled[nctaid, ntid](ary)

        self.assertEqual(ary[0], nctaid[0] * ntid[0])
        self.assertEqual(ary[1], nctaid[1] * ntid[1])

    def test_intrinsic_forloop_step(self):
        compiled = cuda.jit("void(float32[:,::1])")(intrinsic_forloop_step)
        ntid = (4, 3)
        nctaid = (5, 6)
        shape = (ntid[0] * nctaid[0], ntid[1] * nctaid[1])
        ary = np.empty(shape, dtype=np.int32)

        compiled[nctaid, ntid](ary)

        gridX, gridY = shape
        height, width = ary.shape
        for i, j in zip(range(ntid[0]), range(ntid[1])):
            startX, startY = gridX + i, gridY + j
            for x in range(startX, width, gridX):
                for y in range(startY, height, gridY):
                    self.assertTrue(ary[y, x] == x + y, (ary[y, x], x + y))

    def test_3dgrid(self):
        @cuda.jit
        def foo(out):
            x, y, z = cuda.grid(3)
            a, b, c = cuda.gridsize(3)
            out[x, y, z] = a * b * c

        arr = np.zeros(9 ** 3, dtype=np.int32).reshape(9, 9, 9)
        foo[(3, 3, 3), (3, 3, 3)](arr)

        np.testing.assert_equal(arr, 9 ** 3)

    def test_3dgrid_2(self):
        @cuda.jit
        def foo(out):
            x, y, z = cuda.grid(3)
            a, b, c = cuda.gridsize(3)
            grid_is_right = (
                x == cuda.threadIdx.x + cuda.blockIdx.x * cuda.blockDim.x and
                y == cuda.threadIdx.y + cuda.blockIdx.y * cuda.blockDim.y and
                z == cuda.threadIdx.z + cuda.blockIdx.z * cuda.blockDim.z
            )
            gridsize_is_right = (a == cuda.blockDim.x * cuda.gridDim.x and
                                 b == cuda.blockDim.y * cuda.gridDim.y and
                                 c == cuda.blockDim.z * cuda.gridDim.z)
            out[x, y, z] = grid_is_right and gridsize_is_right

        x, y, z = (4 * 3, 3 * 2, 2 * 4)
        arr = np.zeros((x * y * z), dtype=np.bool).reshape(x, y, z)
        foo[(4, 3, 2), (3, 2, 4)](arr)

        self.assertTrue(np.all(arr))

    def test_popc_u4(self):
        compiled = cuda.jit("void(int32[:], uint32)")(simple_popc)
        ary = np.zeros(1, dtype=np.int32)
        compiled(ary, 0xF0)
        self.assertEquals(ary[0], 4)

    def test_popc_u8(self):
        compiled = cuda.jit("void(int32[:], uint64)")(simple_popc)
        ary = np.zeros(1, dtype=np.int32)
        compiled(ary, 0xF00000000000)
        self.assertEquals(ary[0], 4)

    def test_brev_u4(self):
        compiled = cuda.jit("void(uint32[:], uint32)")(simple_brev)
        ary = np.zeros(1, dtype=np.uint32)
        compiled(ary, 0x000030F0)
        self.assertEquals(ary[0], 0x0F0C0000)

    @skip_on_cudasim('only get given a Python "int", assumes 32 bits')
    def test_brev_u8(self):
        compiled = cuda.jit("void(uint64[:], uint64)")(simple_brev)
        ary = np.zeros(1, dtype=np.uint64)
        compiled(ary, 0x000030F0000030F0)
        self.assertEquals(ary[0], 0x0F0C00000F0C0000)

    def test_clz_i4(self):
        compiled = cuda.jit("void(int32[:], int32)")(simple_clz)
        ary = np.zeros(1, dtype=np.int32)
        compiled(ary, 0x00100000)
        self.assertEquals(ary[0], 11)

    def test_clz_u4(self):
        """
        Although the CUDA Math API (http://docs.nvidia.com/cuda/cuda-math-api/group__CUDA__MATH__INTRINSIC__INT.html)
        only says int32 & int64 arguments are supported in C code, the LLVM
        IR input supports i8, i16, i32 & i64 (LLVM doesn't have a concept of
        unsigned integers, just unsigned operations on integers.
        http://docs.nvidia.com/cuda/nvvm-ir-spec/index.html#bit-manipulations-intrinics
        """
        compiled = cuda.jit("void(int32[:], uint32)")(simple_clz)
        ary = np.zeros(1, dtype=np.uint32)
        compiled(ary, 0x00100000)
        self.assertEquals(ary[0], 11)

    def test_clz_i4_1s(self):
        compiled = cuda.jit("void(int32[:], int32)")(simple_clz)
        ary = np.zeros(1, dtype=np.int32)
        compiled(ary, 0xFFFFFFFF)
        self.assertEquals(ary[0], 0)

    def test_clz_i4_0s(self):
        compiled = cuda.jit("void(int32[:], int32)")(simple_clz)
        ary = np.zeros(1, dtype=np.int32)
        compiled(ary, 0x0)
        self.assertEquals(ary[0], 32, "CUDA semantics")

    @skip_on_cudasim('only get given a Python "int", assumes 32 bits')
    def test_clz_i8(self):
        compiled = cuda.jit("void(int32[:], int64)")(simple_clz)
        ary = np.zeros(1, dtype=np.int32)
        compiled(ary, 0x000000000010000)
        self.assertEquals(ary[0], 47)

    def test_ffs_i4(self):
        compiled = cuda.jit("void(int32[:], int32)")(simple_ffs)
        ary = np.zeros(1, dtype=np.int32)
        compiled(ary, 0x00100000)
        self.assertEquals(ary[0], 20)

    def test_ffs_u4(self):
        compiled = cuda.jit("void(int32[:], uint32)")(simple_ffs)
        ary = np.zeros(1, dtype=np.uint32)
        compiled(ary, 0x00100000)
        self.assertEquals(ary[0], 20)

    def test_ffs_i4_1s(self):
        compiled = cuda.jit("void(int32[:], int32)")(simple_ffs)
        ary = np.zeros(1, dtype=np.int32)
        compiled(ary, 0xFFFFFFFF)
        self.assertEquals(ary[0], 0)

    def test_ffs_i4_0s(self):
        compiled = cuda.jit("void(int32[:], int32)")(simple_ffs)
        ary = np.zeros(1, dtype=np.int32)
        compiled(ary, 0x0)
        self.assertEquals(ary[0], 32, "CUDA semantics")

    @skip_on_cudasim('only get given a Python "int", assumes 32 bits')
    def test_ffs_i8(self):
        compiled = cuda.jit("void(int32[:], int64)")(simple_ffs)
        ary = np.zeros(1, dtype=np.int32)
        compiled(ary, 0x000000000010000)
        self.assertEquals(ary[0], 16)

if __name__ == '__main__':
    unittest.main()<|MERGE_RESOLUTION|>--- conflicted
+++ resolved
@@ -60,7 +60,6 @@
             c[y, x] = x + y
 
 
-<<<<<<< HEAD
 def simple_popc(ary, c):
     ary[0] = cuda.popc(c)
 
@@ -77,9 +76,6 @@
     ary[0] = cuda.ffs(c)
 
 
-@cuda.jit
-=======
->>>>>>> b7a5b73a
 def branching_with_ifs(a, b, c):
     i = cuda.grid(1)
 
