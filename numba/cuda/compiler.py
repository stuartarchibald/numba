--- conflicted
+++ resolved
@@ -13,7 +13,7 @@
                         compiler, sigutils)
 from numba.core.typeconv.rules import default_type_manager
 from numba.core.compiler import (CompilerBase, DefaultPassBuilder,
-                                 compile_result, Flags)
+                                 compile_result, Flags, Option)
 from numba.core.compiler_lock import global_compiler_lock
 from numba.core.compiler_machinery import (LoweringPass, PassManager,
                                            register_pass)
@@ -31,8 +31,21 @@
 from .args import wrap_arg
 
 
+def _nvvm_options_type(x):
+    if x is None:
+        return None
+
+    else:
+        assert isinstance(x, dict)
+        return x
+
+
 class CUDAFlags(Flags):
-    OPTIONS = { **Flags.OPTIONS, **{'nvvm_options': None}}
+    nvvm_options = Option(
+        type=_nvvm_options_type,
+        default=None,
+        doc="NVVM options",
+    )
 
 
 @register_pass(mutates_CFG=True, analysis_only=False)
@@ -136,14 +149,10 @@
     if inline:
         flags.forceinline = True
     if fastmath:
-<<<<<<< HEAD
         flags.fastmath = True
-=======
-        flags.set('fastmath')
     if nvvm_options:
-        flags.set('nvvm_options', nvvm_options)
-
->>>>>>> 9dfee63e
+        flags.nvvm_options = nvvm_options
+
     # Run compilation pipeline
     cres = compiler.compile_extra(typingctx=typingctx,
                                   targetctx=targetctx,
