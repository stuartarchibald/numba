--- conflicted
+++ resolved
@@ -37,13 +37,7 @@
 from numba.cuda.cudadrv import enums, drvapi, _extras
 
 
-<<<<<<< HEAD
 MIN_REQUIRED_CC = (3, 0)
-SUPPORTS_IPC = sys.platform.startswith('linux')
-=======
-VERBOSE_JIT_LOG = int(get_numba_envvar('VERBOSE_CU_JIT_LOG', 1))
-MIN_REQUIRED_CC = (2, 0)
->>>>>>> d10ad581
 
 
 _py_decref = ctypes.pythonapi.Py_DecRef
