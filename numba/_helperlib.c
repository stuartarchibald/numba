--- conflicted
+++ resolved
@@ -1353,18 +1353,14 @@
     PyGILState_Release(*state);
 }
 
-<<<<<<< HEAD
-NUMBA_EXPORT_FUNC(int)
-numba_unpack_slice(PyObject *obj,
-=======
 /* Pointer-stuffing functions for tagging a Python list object with an
  * arbitrary pointer.
  * Note a similar hack is used by Python itself, since
  * "list.sort() temporarily sets allocated to -1 to detect mutations".
  */
 
-static void
-Numba_set_list_private_data(PyListObject *listobj, void *ptr)
+NUMBA_EXPORT_FUNC(void)
+numba_set_list_private_data(PyListObject *listobj, void *ptr)
 {
     /* Since ptr is dynamically allocated, it is at least
      * 4- or 8-byte-aligned, meaning we can shift it by a couple bits
@@ -1381,8 +1377,8 @@
     listobj->allocated = - (Py_ssize_t) ((size_t) ptr >> 1);
 }
 
-static void *
-Numba_get_list_private_data(PyListObject *listobj)
+NUMBA_EXPORT_FUNC(void *)
+numba_get_list_private_data(PyListObject *listobj)
 {
     if (listobj->allocated < -1) {
         /* A Numba pointer is stuffed in the list, return it */
@@ -1391,8 +1387,8 @@
     return NULL;
 }
 
-static void
-Numba_reset_list_private_data(PyListObject *listobj)
+NUMBA_EXPORT_FUNC(void)
+numba_reset_list_private_data(PyListObject *listobj)
 {
     /* Pretend there is no over-allocation; this should be always correct,
      * if not optimal.
@@ -1401,9 +1397,8 @@
         listobj->allocated = PyList_GET_SIZE(listobj);
 }
 
-static int
-Numba_unpack_slice(PyObject *obj,
->>>>>>> 992a1c1f
+NUMBA_EXPORT_FUNC(int)
+numba_unpack_slice(PyObject *obj,
                    Py_ssize_t *start, Py_ssize_t *stop, Py_ssize_t *step)
 {
     PySliceObject *slice = (PySliceObject *) obj;
@@ -1550,108 +1545,6 @@
 /*
 Define bridge for all math functions
 */
-<<<<<<< HEAD
-=======
-#define MATH_UNARY(F, R, A) static R Numba_##F(A a) { return F(a); }
-#define MATH_BINARY(F, R, A, B) static R Numba_##F(A a, B b) \
-                                       { return F(a, b); }
-    #include "mathnames.inc"
-#undef MATH_UNARY
-#undef MATH_BINARY
-
-/*
-Expose all functions
-*/
-
-static PyObject *
-build_c_helpers_dict(void)
-{
-    PyObject *dct = PyDict_New();
-    if (dct == NULL)
-        goto error;
-
-#define _declpointer(name, value) do {                 \
-    PyObject *o = PyLong_FromVoidPtr(value);           \
-    if (o == NULL) goto error;                         \
-    if (PyDict_SetItemString(dct, name, o)) {          \
-        Py_DECREF(o);                                  \
-        goto error;                                    \
-    }                                                  \
-    Py_DECREF(o);                                      \
-} while (0)
-
-#define declmethod(func) _declpointer(#func, &Numba_##func)
-
-#define declpointer(ptr) _declpointer(#ptr, &ptr)
-
-    declmethod(sdiv);
-    declmethod(srem);
-    declmethod(udiv);
-    declmethod(urem);
-    declmethod(frexp);
-    declmethod(frexpf);
-    declmethod(ldexp);
-    declmethod(ldexpf);
-    declmethod(cpow);
-    declmethod(erf);
-    declmethod(erff);
-    declmethod(erfc);
-    declmethod(erfcf);
-    declmethod(gamma);
-    declmethod(gammaf);
-    declmethod(lgamma);
-    declmethod(lgammaf);
-    declmethod(complex_adaptor);
-    declmethod(adapt_ndarray);
-    declmethod(ndarray_new);
-    declmethod(extract_record_data);
-    declmethod(get_buffer);
-    declmethod(adapt_buffer);
-    declmethod(release_buffer);
-    declmethod(extract_np_datetime);
-    declmethod(create_np_datetime);
-    declmethod(extract_np_timedelta);
-    declmethod(create_np_timedelta);
-    declmethod(recreate_record);
-    declmethod(fptoui);
-    declmethod(fptouif);
-    declmethod(gil_ensure);
-    declmethod(gil_release);
-    declmethod(get_list_private_data);
-    declmethod(set_list_private_data);
-    declmethod(reset_list_private_data);
-    declmethod(unpack_slice);
-    declmethod(do_raise);
-    declmethod(unpickle);
-    declmethod(rnd_shuffle);
-    declmethod(rnd_init);
-    declmethod(poisson_ptrs);
-    declmethod(attempt_nocopy_reshape);
-
-    declpointer(py_random_state);
-    declpointer(np_random_state);
-
-#define MATH_UNARY(F, R, A) declmethod(F);
-#define MATH_BINARY(F, R, A, B) declmethod(F);
-    #include "mathnames.inc"
-#undef MATH_UNARY
-#undef MATH_BINARY
-
-#undef declmethod
-    return dct;
-error:
-    Py_XDECREF(dct);
-    return NULL;
-}
-
-static PyMethodDef ext_methods[] = {
-    { "rnd_get_state", (PyCFunction) rnd_get_state, METH_O, NULL },
-    { "rnd_seed", (PyCFunction) rnd_seed, METH_VARARGS, NULL },
-    { "rnd_set_state", (PyCFunction) rnd_set_state, METH_VARARGS, NULL },
-    { "rnd_shuffle", (PyCFunction) rnd_shuffle, METH_O, NULL },
-    { NULL },
-};
->>>>>>> 992a1c1f
 
 #define MATH_UNARY(F, R, A) \
     NUMBA_EXPORT_FUNC(R) numba_##F(A a) { return F(a); }
