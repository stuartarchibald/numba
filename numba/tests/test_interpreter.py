--- conflicted
+++ resolved
@@ -1,15 +1,10 @@
 """
 Test bytecode fixes provided in interpreter.py
 """
-<<<<<<< HEAD
-from numba import njit, objmode, typeof, literally
+import unittest
+from numba import jit, njit, objmode, typeof, literally
 from numba.extending import overload
 from numba.core import types
-=======
-import unittest
-
-from numba import jit, njit, objmode
->>>>>>> 57ce5528
 from numba.core.errors import UnsupportedError
 from numba.tests.support import TestCase, MemoryLeakMixin, skip_unless_py10
 
@@ -628,7 +623,6 @@
         self.assertEqual(a, b)
 
 
-<<<<<<< HEAD
 class TestLargeConstDict(TestCase, MemoryLeakMixin):
     """
     gh #7894
@@ -979,7 +973,8 @@
         a = py_func(value, False)
         b = cfunc(value, False)
         self.assertEqual(a, b)
-=======
+
+
 class TestListExtendInStarArgNonTupleIterable(MemoryLeakMixin, TestCase):
     """Test `fn(pos_arg0, pos_arg1, *args)` where args is a non-tuple iterable.
 
@@ -1006,5 +1001,4 @@
 
 
 if __name__ == "__main__":
-    unittest.main()
->>>>>>> 57ce5528
+    unittest.main()