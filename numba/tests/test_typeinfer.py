--- conflicted
+++ resolved
@@ -714,7 +714,6 @@
 
         self.assertTrue(all(vt == types.float64 for vt in return_vars.values()))
 
-<<<<<<< HEAD
     def test_issue_9162(self):
         @overload_method(types.Array, "aabbcc")
         def ol_aabbcc(self):
@@ -742,7 +741,7 @@
             info = tmplt.get_template_info(tmplt)
             py_file = info["filename"]
             self.assertIn("test_typeinfer.py", py_file)
-=======
+
     @skip_unless_load_fast_and_clear
     def test_load_fast_and_clear(self):
         @njit
@@ -806,8 +805,6 @@
             return x
         self.assertEqual(foo(123), 123)
         self.assertEqual(foo(0), 0)
-
->>>>>>> 688c5141
 
 
 class TestFoldArguments(unittest.TestCase):
