--- conflicted
+++ resolved
@@ -534,7 +534,13 @@
         with self.assertRaises(MemoryError):
             cfunc(1, 2**62)
 
-<<<<<<< HEAD
+    def test_bool(self):
+        pyfunc = list_bool
+        cfunc = jit(nopython=True)(pyfunc)
+        for n in [0, 1, 3]:
+            expected = pyfunc(n)
+            self.assertPreciseEqual(cfunc(n), expected)
+
     def test_list_passing(self):
         # Check one can pass a list from a Numba function to another
         @jit(nopython=True)
@@ -550,14 +556,6 @@
         # Cannot call the inner function directly
         with self.assertRaises(TypeError):
             inner([42])
-=======
-    def test_bool(self):
-        pyfunc = list_bool
-        cfunc = jit(nopython=True)(pyfunc)
-        for n in [0, 1, 3]:
-            expected = pyfunc(n)
-            self.assertPreciseEqual(cfunc(n), expected)
->>>>>>> 62184d39
 
 
 if __name__ == '__main__':
