"""
This module contains support functions for more advanced unicode operations.
This is not a public API and is for Numba internal use only. Most of the
functions are relatively straightforward translations of the functions with the
same name in CPython.
"""
from collections import namedtuple
from enum import IntEnum
import numpy as np
import llvmlite.llvmpy.core as lc

from numba import types, cgutils
from numba.targets.imputils import (impl_ret_untracked)

from numba.extending import overload, intrinsic, register_jitable
from .errors import TypingError

# This is equivalent to the struct `_PyUnicode_TypeRecord defined in CPython's
# Objects/unicodectype.c
typerecord = namedtuple('typerecord',
                        'upper lower title decimal digit flags')

# The Py_UCS4 type from CPython:
# https://github.com/python/cpython/blob/1d4b6ba19466aba0eb91c4ba01ba509acf18c723/Include/unicodeobject.h#L112    # noqa: E501
_Py_UCS4 = types.uint32

# ------------------------------------------------------------------------------
# Start code related to/from CPython's unicodectype impl
#
# NOTE: the original source at:
# https://github.com/python/cpython/blob/1d4b6ba19466aba0eb91c4ba01ba509acf18c723/Objects/unicodectype.c   # noqa: E501
# contains this statement:
#
# /*
#   Unicode character type helpers.
#
#   Written by Marc-Andre Lemburg (mal@lemburg.com).
#   Modified for Python 2.0 by Fredrik Lundh (fredrik@pythonware.com)
#
#   Copyright (c) Corporation for National Research Initiatives.
#
# */


# This enum contains the values defined in CPython's Objects/unicodectype.c that
# provide masks for use against the various members of the typerecord
#
# See: https://github.com/python/cpython/blob/1d4b6ba19466aba0eb91c4ba01ba509acf18c723/Objects/unicodectype.c#L13-L27    # noqa: E501
#


class _PyUnicode_TyperecordMasks(IntEnum):
    ALPHA_MASK = 0x01
    DECIMAL_MASK = 0x02
    DIGIT_MASK = 0x04
    LOWER_MASK = 0x08
    LINEBREAK_MASK = 0x10
    SPACE_MASK = 0x20
    TITLE_MASK = 0x40
    UPPER_MASK = 0x80
    XID_START_MASK = 0x100
    XID_CONTINUE_MASK = 0x200
    PRINTABLE_MASK = 0x400
    NUMERIC_MASK = 0x800
    CASE_IGNORABLE_MASK = 0x1000
    CASED_MASK = 0x2000
    EXTENDED_CASE_MASK = 0x4000


def _PyUnicode_gettyperecord(a):
    raise RuntimeError("Calling the Python definition is invalid")


@intrinsic
def _gettyperecord_impl(typingctx, codepoint):
    """
    Provides the binding to numba_gettyperecord, returns a `typerecord`
    namedtuple of properties from the codepoint.
    """
    if not isinstance(codepoint, types.Integer):
        raise TypingError("codepoint must be an integer")

    def details(context, builder, signature, args):
        ll_void = context.get_value_type(types.void)
        ll_Py_UCS4 = context.get_value_type(_Py_UCS4)
        ll_intc = context.get_value_type(types.intc)
        ll_intc_ptr = ll_intc.as_pointer()
        ll_uchar = context.get_value_type(types.uchar)
        ll_uchar_ptr = ll_uchar.as_pointer()
        ll_ushort = context.get_value_type(types.ushort)
        ll_ushort_ptr = ll_ushort.as_pointer()
        fnty = lc.Type.function(ll_void, [
            ll_Py_UCS4,    # code
            ll_intc_ptr,   # upper
            ll_intc_ptr,   # lower
            ll_intc_ptr,   # title
            ll_uchar_ptr,  # decimal
            ll_uchar_ptr,  # digit
            ll_ushort_ptr, # flags
        ])
        fn = builder.module.get_or_insert_function(
            fnty, name="numba_gettyperecord")
        upper = cgutils.alloca_once(builder, ll_intc, name='upper')
        lower = cgutils.alloca_once(builder, ll_intc, name='lower')
        title = cgutils.alloca_once(builder, ll_intc, name='title')
        decimal = cgutils.alloca_once(builder, ll_uchar, name='decimal')
        digit = cgutils.alloca_once(builder, ll_uchar, name='digit')
        flags = cgutils.alloca_once(builder, ll_ushort, name='flags')

        byref = [ upper, lower, title, decimal, digit, flags]
        builder.call(fn, [args[0]] + byref)
        buf = []
        for x in byref:
            buf.append(builder.load(x))

        res = context.make_tuple(builder, signature.return_type, tuple(buf))
        return impl_ret_untracked(context, builder, signature.return_type, res)

    tupty = types.NamedTuple([types.intc, types.intc, types.intc, types.uchar,
                              types.uchar, types.ushort], typerecord)
    sig = tupty(_Py_UCS4)
    return sig, details


@overload(_PyUnicode_gettyperecord)
def gettyperecord_impl(a):
    """
    Provides a _PyUnicode_gettyperecord binding, for convenience it will accept
    single character strings and code points.
    """
    if isinstance(a, types.UnicodeType):
        from numba.unicode import _get_code_point

        def impl(a):
            if len(a) > 1:
                msg = "gettyperecord takes a single unicode character"
                raise ValueError(msg)
            code_point = _get_code_point(a, 0)
            data = _gettyperecord_impl(_Py_UCS4(code_point))
            return data
        return impl
    if isinstance(a, types.Integer):
        return lambda a: _gettyperecord_impl(_Py_UCS4(a))


# whilst it's possible to grab the _PyUnicode_ExtendedCase symbol as it's global
# it is safer to use a defined api:
@intrinsic
def _PyUnicode_ExtendedCase(typingctx, index):
    """
    Accessor function for the _PyUnicode_ExtendedCase array, binds to
    numba_get_PyUnicode_ExtendedCase which wraps the array and does the lookup
    """
    if not isinstance(index, types.Integer):
        raise TypingError("Expected an index")

    def details(context, builder, signature, args):
        ll_Py_UCS4 = context.get_value_type(_Py_UCS4)
        ll_intc = context.get_value_type(types.intc)
        fnty = lc.Type.function(ll_Py_UCS4, [ll_intc])
        fn = builder.module.get_or_insert_function(
            fnty, name="numba_get_PyUnicode_ExtendedCase")
        return builder.call(fn, [args[0]])

    sig = _Py_UCS4(types.intc)
    return sig, details

# The following functions are replications of the functions with the same name
# in CPython's Objects/unicodectype.c


# From: https://github.com/python/cpython/blob/1d4b6ba19466aba0eb91c4ba01ba509acf18c723/Objects/unicodectype.c#L64-L71    # noqa: E501
@register_jitable
def _PyUnicode_ToTitlecase(ch):
    ctype = _PyUnicode_gettyperecord(ch)
    if (ctype.flags & _PyUnicode_TyperecordMasks.EXTENDED_CASE_MASK):
        return _PyUnicode_ExtendedCase(ctype.title & 0xFFFF)
    return ch + ctype.title


# From: https://github.com/python/cpython/blob/1d4b6ba19466aba0eb91c4ba01ba509acf18c723/Objects/unicodectype.c#L76-L81    # noqa: E501
@register_jitable
def _PyUnicode_IsTitlecase(ch):
    ctype = _PyUnicode_gettyperecord(ch)
    return ctype.flags & _PyUnicode_TyperecordMasks.TITLE_MASK != 0


# From: https://github.com/python/cpython/blob/1d4b6ba19466aba0eb91c4ba01ba509acf18c723/Objects/unicodectype.c#L86-L91    # noqa: E501
@register_jitable
def _PyUnicode_IsXidStart(ch):
    ctype = _PyUnicode_gettyperecord(ch)
    return ctype.flags & _PyUnicode_TyperecordMasks.XID_START_MASK != 0


# From: https://github.com/python/cpython/blob/1d4b6ba19466aba0eb91c4ba01ba509acf18c723/Objects/unicodectype.c#L96-L101    # noqa: E501
@register_jitable
def _PyUnicode_IsXidContinue(ch):
    ctype = _PyUnicode_gettyperecord(ch)
    return ctype.flags & _PyUnicode_TyperecordMasks.XID_CONTINUE_MASK != 0


@register_jitable
def _PyUnicode_ToDecimalDigit(ch):
    raise NotImplementedError


@register_jitable
def _PyUnicode_IsDecimalDigit(ch):
    raise NotImplementedError


@register_jitable
def _PyUnicode_ToDigit(ch):
    raise NotImplementedError


@register_jitable
def _PyUnicode_IsDigit(ch):
    raise NotImplementedError


# From: https://github.com/python/cpython/blob/1d4b6ba19466aba0eb91c4ba01ba509acf18c723/Objects/unicodectype.c#L140-L145    # noqa: E501
@register_jitable
def _PyUnicode_IsNumeric(ch):
    ctype = _PyUnicode_gettyperecord(ch)
    return ctype.flags & _PyUnicode_TyperecordMasks.NUMERIC_MASK != 0


@register_jitable
def _PyUnicode_IsPrintable(ch):
    raise NotImplementedError


# From: https://github.com/python/cpython/blob/1d4b6ba19466aba0eb91c4ba01ba509acf18c723/Objects/unicodectype.c#L170-L175    # noqa: E501
@register_jitable
def _PyUnicode_IsLowercase(ch):
    ctype = _PyUnicode_gettyperecord(ch)
    return ctype.flags & _PyUnicode_TyperecordMasks.LOWER_MASK != 0


# From: https://github.com/python/cpython/blob/1d4b6ba19466aba0eb91c4ba01ba509acf18c723/Objects/unicodectype.c#L180-L185    # noqa: E501
@register_jitable
def _PyUnicode_IsUppercase(ch):
    ctype = _PyUnicode_gettyperecord(ch)
    return ctype.flags & _PyUnicode_TyperecordMasks.UPPER_MASK != 0


@register_jitable
def _PyUnicode_ToUppercase(ch):
    raise NotImplementedError


@register_jitable
def _PyUnicode_ToLowercase(ch):
    raise NotImplementedError


# From: https://github.com/python/cpython/blob/201c8f79450628241574fba940e08107178dc3a5/Objects/unicodectype.c#L211-L225    # noqa: E501
@register_jitable
def _PyUnicode_ToLowerFull(ch, res):
    ctype = _PyUnicode_gettyperecord(ch)
    if (ctype.flags & _PyUnicode_TyperecordMasks.EXTENDED_CASE_MASK):
        index = ctype.lower & 0xFFFF
        n = ctype.lower >> 24
        for i in range(n):
            res[i] = _PyUnicode_ExtendedCase(index + i)
        return n
    res[0] = ch + ctype.lower
    return 1


# From: https://github.com/python/cpython/blob/201c8f79450628241574fba940e08107178dc3a5/Objects/unicodectype.c#L227-L241    # noqa: E501
@register_jitable
def _PyUnicode_ToTitleFull(ch, res):
    ctype = _PyUnicode_gettyperecord(ch)
    if (ctype.flags & _PyUnicode_TyperecordMasks.EXTENDED_CASE_MASK):
        index = ctype.title & 0xFFFF
        n = ctype.title >> 24
        for i in range(n):
            res[i] = _PyUnicode_ExtendedCase(index + i)
        return n
    res[0] = ch + ctype.title
    return 1


# From: https://github.com/python/cpython/blob/1d4b6ba19466aba0eb91c4ba01ba509acf18c723/Objects/unicodectype.c#L243-L257    # noqa: E501
@register_jitable
def _PyUnicode_ToUpperFull(ch, res):
    ctype = _PyUnicode_gettyperecord(ch)
    if (ctype.flags & _PyUnicode_TyperecordMasks.EXTENDED_CASE_MASK):
        index = ctype.upper & 0xFFFF
        n = ctype.upper >> 24
        for i in range(n):
            # Perhaps needed to use unicode._set_code_point() here
            res[i] = _PyUnicode_ExtendedCase(index + i)
        return n
    res[0] = ch + ctype.upper
    return 1


@register_jitable
def _PyUnicode_ToFoldedFull(ch, res):
    raise NotImplementedError


# From: https://github.com/python/cpython/blob/1d4b6ba19466aba0eb91c4ba01ba509acf18c723/Objects/unicodectype.c#L274-L279    # noqa: E501
@register_jitable
def _PyUnicode_IsCased(ch):
    ctype = _PyUnicode_gettyperecord(ch)
    return ctype.flags & _PyUnicode_TyperecordMasks.CASED_MASK != 0


# From: https://github.com/python/cpython/blob/1d4b6ba19466aba0eb91c4ba01ba509acf18c723/Objects/unicodectype.c#L281-L286    # noqa: E501
@register_jitable
def _PyUnicode_IsCaseIgnorable(ch):
    ctype = _PyUnicode_gettyperecord(ch)
    return ctype.flags & _PyUnicode_TyperecordMasks.CASE_IGNORABLE_MASK != 0


# From: https://github.com/python/cpython/blob/1d4b6ba19466aba0eb91c4ba01ba509acf18c723/Objects/unicodectype.c#L291-L296    # noqa: E501
@register_jitable
def _PyUnicode_IsSpace(ch):
    ctype = _PyUnicode_gettyperecord(ch)
    return ctype.flags & _PyUnicode_TyperecordMasks.SPACE_MASK != 0


@register_jitable
def _PyUnicode_IsAlpha(ch):
    ctype = _PyUnicode_gettyperecord(ch)
    return ctype.flags & _PyUnicode_TyperecordMasks.ALPHA_MASK != 0
<<<<<<< HEAD
=======

>>>>>>> 7b2b0a19

# End code related to/from CPython's unicodectype impl
# ------------------------------------------------------------------------------


# ------------------------------------------------------------------------------
# Start code related to/from CPython's pyctype

# From the definition in CPython's Include/pyctype.h
# From: https://github.com/python/cpython/blob/1d4b6ba19466aba0eb91c4ba01ba509acf18c723/Include/pyctype.h#L5-L11    # noqa: E501
class _PY_CTF(IntEnum):
    LOWER = 0x01
    UPPER = 0x02
    ALPHA = 0x01 | 0x02
    DIGIT = 0x04
    ALNUM = 0x01 | 0x02 | 0x04
    SPACE = 0x08
    XDIGIT = 0x10


# From the definition in CPython's Python/pyctype.c
# https://github.com/python/cpython/blob/1d4b6ba19466aba0eb91c4ba01ba509acf18c723/Python/pyctype.c#L5    # noqa: E501
_Py_ctype_table = np.array([
    0,  # 0x0 '\x00'
    0,  # 0x1 '\x01'
    0,  # 0x2 '\x02'
    0,  # 0x3 '\x03'
    0,  # 0x4 '\x04'
    0,  # 0x5 '\x05'
    0,  # 0x6 '\x06'
    0,  # 0x7 '\x07'
    0,  # 0x8 '\x08'
    _PY_CTF.SPACE,  # 0x9 '\t'
    _PY_CTF.SPACE,  # 0xa '\n'
    _PY_CTF.SPACE,  # 0xb '\v'
    _PY_CTF.SPACE,  # 0xc '\f'
    _PY_CTF.SPACE,  # 0xd '\r'
    0,  # 0xe '\x0e'
    0,  # 0xf '\x0f'
    0,  # 0x10 '\x10'
    0,  # 0x11 '\x11'
    0,  # 0x12 '\x12'
    0,  # 0x13 '\x13'
    0,  # 0x14 '\x14'
    0,  # 0x15 '\x15'
    0,  # 0x16 '\x16'
    0,  # 0x17 '\x17'
    0,  # 0x18 '\x18'
    0,  # 0x19 '\x19'
    0,  # 0x1a '\x1a'
    0,  # 0x1b '\x1b'
    0,  # 0x1c '\x1c'
    0,  # 0x1d '\x1d'
    0,  # 0x1e '\x1e'
    0,  # 0x1f '\x1f'
    _PY_CTF.SPACE,  # 0x20 ' '
    0,  # 0x21 '!'
    0,  # 0x22 '"'
    0,  # 0x23 '#'
    0,  # 0x24 '$'
    0,  # 0x25 '%'
    0,  # 0x26 '&'
    0,  # 0x27 "'"
    0,  # 0x28 '('
    0,  # 0x29 ')'
    0,  # 0x2a '*'
    0,  # 0x2b '+'
    0,  # 0x2c ','
    0,  # 0x2d '-'
    0,  # 0x2e '.'
    0,  # 0x2f '/'
    _PY_CTF.DIGIT | _PY_CTF.XDIGIT,  # 0x30 '0'
    _PY_CTF.DIGIT | _PY_CTF.XDIGIT,  # 0x31 '1'
    _PY_CTF.DIGIT | _PY_CTF.XDIGIT,  # 0x32 '2'
    _PY_CTF.DIGIT | _PY_CTF.XDIGIT,  # 0x33 '3'
    _PY_CTF.DIGIT | _PY_CTF.XDIGIT,  # 0x34 '4'
    _PY_CTF.DIGIT | _PY_CTF.XDIGIT,  # 0x35 '5'
    _PY_CTF.DIGIT | _PY_CTF.XDIGIT,  # 0x36 '6'
    _PY_CTF.DIGIT | _PY_CTF.XDIGIT,  # 0x37 '7'
    _PY_CTF.DIGIT | _PY_CTF.XDIGIT,  # 0x38 '8'
    _PY_CTF.DIGIT | _PY_CTF.XDIGIT,  # 0x39 '9'
    0,  # 0x3a ':'
    0,  # 0x3b ';'
    0,  # 0x3c '<'
    0,  # 0x3d '='
    0,  # 0x3e '>'
    0,  # 0x3f '?'
    0,  # 0x40 '@'
    _PY_CTF.UPPER | _PY_CTF.XDIGIT,  # 0x41 'A'
    _PY_CTF.UPPER | _PY_CTF.XDIGIT,  # 0x42 'B'
    _PY_CTF.UPPER | _PY_CTF.XDIGIT,  # 0x43 'C'
    _PY_CTF.UPPER | _PY_CTF.XDIGIT,  # 0x44 'D'
    _PY_CTF.UPPER | _PY_CTF.XDIGIT,  # 0x45 'E'
    _PY_CTF.UPPER | _PY_CTF.XDIGIT,  # 0x46 'F'
    _PY_CTF.UPPER,  # 0x47 'G'
    _PY_CTF.UPPER,  # 0x48 'H'
    _PY_CTF.UPPER,  # 0x49 'I'
    _PY_CTF.UPPER,  # 0x4a 'J'
    _PY_CTF.UPPER,  # 0x4b 'K'
    _PY_CTF.UPPER,  # 0x4c 'L'
    _PY_CTF.UPPER,  # 0x4d 'M'
    _PY_CTF.UPPER,  # 0x4e 'N'
    _PY_CTF.UPPER,  # 0x4f 'O'
    _PY_CTF.UPPER,  # 0x50 'P'
    _PY_CTF.UPPER,  # 0x51 'Q'
    _PY_CTF.UPPER,  # 0x52 'R'
    _PY_CTF.UPPER,  # 0x53 'S'
    _PY_CTF.UPPER,  # 0x54 'T'
    _PY_CTF.UPPER,  # 0x55 'U'
    _PY_CTF.UPPER,  # 0x56 'V'
    _PY_CTF.UPPER,  # 0x57 'W'
    _PY_CTF.UPPER,  # 0x58 'X'
    _PY_CTF.UPPER,  # 0x59 'Y'
    _PY_CTF.UPPER,  # 0x5a 'Z'
    0,  # 0x5b '['
    0,  # 0x5c '\\'
    0,  # 0x5d ']'
    0,  # 0x5e '^'
    0,  # 0x5f '_'
    0,  # 0x60 '`'
    _PY_CTF.LOWER | _PY_CTF.XDIGIT,  # 0x61 'a'
    _PY_CTF.LOWER | _PY_CTF.XDIGIT,  # 0x62 'b'
    _PY_CTF.LOWER | _PY_CTF.XDIGIT,  # 0x63 'c'
    _PY_CTF.LOWER | _PY_CTF.XDIGIT,  # 0x64 'd'
    _PY_CTF.LOWER | _PY_CTF.XDIGIT,  # 0x65 'e'
    _PY_CTF.LOWER | _PY_CTF.XDIGIT,  # 0x66 'f'
    _PY_CTF.LOWER,  # 0x67 'g'
    _PY_CTF.LOWER,  # 0x68 'h'
    _PY_CTF.LOWER,  # 0x69 'i'
    _PY_CTF.LOWER,  # 0x6a 'j'
    _PY_CTF.LOWER,  # 0x6b 'k'
    _PY_CTF.LOWER,  # 0x6c 'l'
    _PY_CTF.LOWER,  # 0x6d 'm'
    _PY_CTF.LOWER,  # 0x6e 'n'
    _PY_CTF.LOWER,  # 0x6f 'o'
    _PY_CTF.LOWER,  # 0x70 'p'
    _PY_CTF.LOWER,  # 0x71 'q'
    _PY_CTF.LOWER,  # 0x72 'r'
    _PY_CTF.LOWER,  # 0x73 's'
    _PY_CTF.LOWER,  # 0x74 't'
    _PY_CTF.LOWER,  # 0x75 'u'
    _PY_CTF.LOWER,  # 0x76 'v'
    _PY_CTF.LOWER,  # 0x77 'w'
    _PY_CTF.LOWER,  # 0x78 'x'
    _PY_CTF.LOWER,  # 0x79 'y'
    _PY_CTF.LOWER,  # 0x7a 'z'
    0,  # 0x7b '{'
    0,  # 0x7c '|'
    0,  # 0x7d '}'
    0,  # 0x7e '~'
    0,  # 0x7f '\x7f'
    0, 0, 0, 0, 0, 0, 0, 0, 0, 0, 0, 0, 0, 0, 0, 0,
    0, 0, 0, 0, 0, 0, 0, 0, 0, 0, 0, 0, 0, 0, 0, 0,
    0, 0, 0, 0, 0, 0, 0, 0, 0, 0, 0, 0, 0, 0, 0, 0,
    0, 0, 0, 0, 0, 0, 0, 0, 0, 0, 0, 0, 0, 0, 0, 0,
    0, 0, 0, 0, 0, 0, 0, 0, 0, 0, 0, 0, 0, 0, 0, 0,
    0, 0, 0, 0, 0, 0, 0, 0, 0, 0, 0, 0, 0, 0, 0, 0,
    0, 0, 0, 0, 0, 0, 0, 0, 0, 0, 0, 0, 0, 0, 0, 0,
    0, 0, 0, 0, 0, 0, 0, 0, 0, 0, 0, 0, 0, 0, 0, 0,
], dtype=np.intc)


# From the definition in CPython's Python/pyctype.c
# https://github.com/python/cpython/blob/1d4b6ba19466aba0eb91c4ba01ba509acf18c723/Python/pyctype.c#L145    # noqa: E501
_Py_ctype_tolower = np.array([
    0x00, 0x01, 0x02, 0x03, 0x04, 0x05, 0x06, 0x07,
    0x08, 0x09, 0x0a, 0x0b, 0x0c, 0x0d, 0x0e, 0x0f,
    0x10, 0x11, 0x12, 0x13, 0x14, 0x15, 0x16, 0x17,
    0x18, 0x19, 0x1a, 0x1b, 0x1c, 0x1d, 0x1e, 0x1f,
    0x20, 0x21, 0x22, 0x23, 0x24, 0x25, 0x26, 0x27,
    0x28, 0x29, 0x2a, 0x2b, 0x2c, 0x2d, 0x2e, 0x2f,
    0x30, 0x31, 0x32, 0x33, 0x34, 0x35, 0x36, 0x37,
    0x38, 0x39, 0x3a, 0x3b, 0x3c, 0x3d, 0x3e, 0x3f,
    0x40, 0x61, 0x62, 0x63, 0x64, 0x65, 0x66, 0x67,
    0x68, 0x69, 0x6a, 0x6b, 0x6c, 0x6d, 0x6e, 0x6f,
    0x70, 0x71, 0x72, 0x73, 0x74, 0x75, 0x76, 0x77,
    0x78, 0x79, 0x7a, 0x5b, 0x5c, 0x5d, 0x5e, 0x5f,
    0x60, 0x61, 0x62, 0x63, 0x64, 0x65, 0x66, 0x67,
    0x68, 0x69, 0x6a, 0x6b, 0x6c, 0x6d, 0x6e, 0x6f,
    0x70, 0x71, 0x72, 0x73, 0x74, 0x75, 0x76, 0x77,
    0x78, 0x79, 0x7a, 0x7b, 0x7c, 0x7d, 0x7e, 0x7f,
    0x80, 0x81, 0x82, 0x83, 0x84, 0x85, 0x86, 0x87,
    0x88, 0x89, 0x8a, 0x8b, 0x8c, 0x8d, 0x8e, 0x8f,
    0x90, 0x91, 0x92, 0x93, 0x94, 0x95, 0x96, 0x97,
    0x98, 0x99, 0x9a, 0x9b, 0x9c, 0x9d, 0x9e, 0x9f,
    0xa0, 0xa1, 0xa2, 0xa3, 0xa4, 0xa5, 0xa6, 0xa7,
    0xa8, 0xa9, 0xaa, 0xab, 0xac, 0xad, 0xae, 0xaf,
    0xb0, 0xb1, 0xb2, 0xb3, 0xb4, 0xb5, 0xb6, 0xb7,
    0xb8, 0xb9, 0xba, 0xbb, 0xbc, 0xbd, 0xbe, 0xbf,
    0xc0, 0xc1, 0xc2, 0xc3, 0xc4, 0xc5, 0xc6, 0xc7,
    0xc8, 0xc9, 0xca, 0xcb, 0xcc, 0xcd, 0xce, 0xcf,
    0xd0, 0xd1, 0xd2, 0xd3, 0xd4, 0xd5, 0xd6, 0xd7,
    0xd8, 0xd9, 0xda, 0xdb, 0xdc, 0xdd, 0xde, 0xdf,
    0xe0, 0xe1, 0xe2, 0xe3, 0xe4, 0xe5, 0xe6, 0xe7,
    0xe8, 0xe9, 0xea, 0xeb, 0xec, 0xed, 0xee, 0xef,
    0xf0, 0xf1, 0xf2, 0xf3, 0xf4, 0xf5, 0xf6, 0xf7,
    0xf8, 0xf9, 0xfa, 0xfb, 0xfc, 0xfd, 0xfe, 0xff,
], dtype=np.uint8)


# From the definition in CPython's Python/pyctype.c
# https://github.com/python/cpython/blob/1d4b6ba19466aba0eb91c4ba01ba509acf18c723/Python/pyctype.c#L180
_Py_ctype_toupper = np.array([
    0x00, 0x01, 0x02, 0x03, 0x04, 0x05, 0x06, 0x07,
    0x08, 0x09, 0x0a, 0x0b, 0x0c, 0x0d, 0x0e, 0x0f,
    0x10, 0x11, 0x12, 0x13, 0x14, 0x15, 0x16, 0x17,
    0x18, 0x19, 0x1a, 0x1b, 0x1c, 0x1d, 0x1e, 0x1f,
    0x20, 0x21, 0x22, 0x23, 0x24, 0x25, 0x26, 0x27,
    0x28, 0x29, 0x2a, 0x2b, 0x2c, 0x2d, 0x2e, 0x2f,
    0x30, 0x31, 0x32, 0x33, 0x34, 0x35, 0x36, 0x37,
    0x38, 0x39, 0x3a, 0x3b, 0x3c, 0x3d, 0x3e, 0x3f,
    0x40, 0x41, 0x42, 0x43, 0x44, 0x45, 0x46, 0x47,
    0x48, 0x49, 0x4a, 0x4b, 0x4c, 0x4d, 0x4e, 0x4f,
    0x50, 0x51, 0x52, 0x53, 0x54, 0x55, 0x56, 0x57,
    0x58, 0x59, 0x5a, 0x5b, 0x5c, 0x5d, 0x5e, 0x5f,
    0x60, 0x41, 0x42, 0x43, 0x44, 0x45, 0x46, 0x47,
    0x48, 0x49, 0x4a, 0x4b, 0x4c, 0x4d, 0x4e, 0x4f,
    0x50, 0x51, 0x52, 0x53, 0x54, 0x55, 0x56, 0x57,
    0x58, 0x59, 0x5a, 0x7b, 0x7c, 0x7d, 0x7e, 0x7f,
    0x80, 0x81, 0x82, 0x83, 0x84, 0x85, 0x86, 0x87,
    0x88, 0x89, 0x8a, 0x8b, 0x8c, 0x8d, 0x8e, 0x8f,
    0x90, 0x91, 0x92, 0x93, 0x94, 0x95, 0x96, 0x97,
    0x98, 0x99, 0x9a, 0x9b, 0x9c, 0x9d, 0x9e, 0x9f,
    0xa0, 0xa1, 0xa2, 0xa3, 0xa4, 0xa5, 0xa6, 0xa7,
    0xa8, 0xa9, 0xaa, 0xab, 0xac, 0xad, 0xae, 0xaf,
    0xb0, 0xb1, 0xb2, 0xb3, 0xb4, 0xb5, 0xb6, 0xb7,
    0xb8, 0xb9, 0xba, 0xbb, 0xbc, 0xbd, 0xbe, 0xbf,
    0xc0, 0xc1, 0xc2, 0xc3, 0xc4, 0xc5, 0xc6, 0xc7,
    0xc8, 0xc9, 0xca, 0xcb, 0xcc, 0xcd, 0xce, 0xcf,
    0xd0, 0xd1, 0xd2, 0xd3, 0xd4, 0xd5, 0xd6, 0xd7,
    0xd8, 0xd9, 0xda, 0xdb, 0xdc, 0xdd, 0xde, 0xdf,
    0xe0, 0xe1, 0xe2, 0xe3, 0xe4, 0xe5, 0xe6, 0xe7,
    0xe8, 0xe9, 0xea, 0xeb, 0xec, 0xed, 0xee, 0xef,
    0xf0, 0xf1, 0xf2, 0xf3, 0xf4, 0xf5, 0xf6, 0xf7,
    0xf8, 0xf9, 0xfa, 0xfb, 0xfc, 0xfd, 0xfe, 0xff,
], dtype=np.uint8)


# Translation of:
# https://github.com/python/cpython/blob/1d4b6ba19466aba0eb91c4ba01ba509acf18c723/Include/pymacro.h#L25    # noqa: E501
@register_jitable
def _Py_CHARMASK(ch):
    """
    Equivalent to the CPython macro `Py_CHARMASK()`, masks off all but the
    lowest 256 bits of ch.
    """
    return types.uint8(ch) & types.uint8(0xff)


# Translation of:
# https://github.com/python/cpython/blob/1d4b6ba19466aba0eb91c4ba01ba509acf18c723/Include/pyctype.h#L30    # noqa: E501
@register_jitable
def _Py_TOUPPER(ch):
    """
    Equivalent to the CPython macro `Py_TOUPPER()` converts an ASCII range
    code point to the upper equivalent
    """
    return _Py_ctype_toupper[_Py_CHARMASK(ch)]


# Translation of:
# https://github.com/python/cpython/blob/1d4b6ba19466aba0eb91c4ba01ba509acf18c723/Include/pyctype.h#L29    # noqa: E501
@register_jitable
def _Py_TOLOWER(ch):
    """
    Equivalent to the CPython macro `Py_TOLOWER()` converts an ASCII range
    code point to the lower equivalent
    """
    return _Py_ctype_tolower[_Py_CHARMASK(ch)]


# Translation of:
# https://github.com/python/cpython/blob/1d4b6ba19466aba0eb91c4ba01ba509acf18c723/Include/pyctype.h#L18    # noqa: E501
@register_jitable
def _Py_ISLOWER(ch):
    """
    Equivalent to the CPython macro `Py_ISLOWER()`
    """
    return _Py_ctype_table[_Py_CHARMASK(ch)] & _PY_CTF.LOWER


# Translation of:
# https://github.com/python/cpython/blob/1d4b6ba19466aba0eb91c4ba01ba509acf18c723/Include/pyctype.h#L19    # noqa: E501
@register_jitable
def _Py_ISUPPER(ch):
    """
    Equivalent to the CPython macro `Py_ISUPPER()`
    """
    return _Py_ctype_table[_Py_CHARMASK(ch)] & _PY_CTF.UPPER


# Translation of:
# https://github.com/python/cpython/blob/1d4b6ba19466aba0eb91c4ba01ba509acf18c723/Include/pyctype.h#L20    # noqa: E501
@register_jitable
def _Py_ISALPHA(ch):
    """
    Equivalent to the CPython macro `Py_ISALPHA()`
    """
    return _Py_ctype_table[_Py_CHARMASK(ch)] & _PY_CTF.ALPHA


# Translation of:
# https://github.com/python/cpython/blob/1d4b6ba19466aba0eb91c4ba01ba509acf18c723/Include/pyctype.h#L21    # noqa: E501
@register_jitable
def _Py_ISDIGIT(ch):
    """
    Equivalent to the CPython macro `Py_ISDIGIT()`
    """
    return _Py_ctype_table[_Py_CHARMASK(ch)] & _PY_CTF.DIGIT


# Translation of:
# https://github.com/python/cpython/blob/1d4b6ba19466aba0eb91c4ba01ba509acf18c723/Include/pyctype.h#L22    # noqa: E501
@register_jitable
def _Py_ISXDIGIT(ch):
    """
    Equivalent to the CPython macro `Py_ISXDIGIT()`
    """
    return _Py_ctype_table[_Py_CHARMASK(ch)] & _PY_CTF.XDIGIT


# Translation of:
# https://github.com/python/cpython/blob/1d4b6ba19466aba0eb91c4ba01ba509acf18c723/Include/pyctype.h#L23    # noqa: E501
@register_jitable
def _Py_ISALNUM(ch):
    """
    Equivalent to the CPython macro `Py_ISALNUM()`
    """
    return _Py_ctype_table[_Py_CHARMASK(ch)] & _PY_CTF.ALNUM


# Translation of:
# https://github.com/python/cpython/blob/1d4b6ba19466aba0eb91c4ba01ba509acf18c723/Include/pyctype.h#L24    # noqa: E501
@register_jitable
def _Py_ISSPACE(ch):
    """
    Equivalent to the CPython macro `Py_ISSPACE()`
    """
    return _Py_ctype_table[_Py_CHARMASK(ch)] & _PY_CTF.SPACE

# End code related to/from CPython's pyctype
# ------------------------------------------------------------------------------<|MERGE_RESOLUTION|>--- conflicted
+++ resolved
@@ -328,10 +328,7 @@
 def _PyUnicode_IsAlpha(ch):
     ctype = _PyUnicode_gettyperecord(ch)
     return ctype.flags & _PyUnicode_TyperecordMasks.ALPHA_MASK != 0
-<<<<<<< HEAD
-=======
-
->>>>>>> 7b2b0a19
+
 
 # End code related to/from CPython's unicodectype impl
 # ------------------------------------------------------------------------------
