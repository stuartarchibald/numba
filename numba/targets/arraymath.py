--- conflicted
+++ resolved
@@ -2610,33 +2610,6 @@
 
     return impl
 
-<<<<<<< HEAD
-@overload(np.extract)
-def np_extract(condition, arr):
-
-    def np_extract_impl(condition, arr):
-        cond = _asarray(condition)
-        a = _asarray(arr)
-
-        if a.size == 0:
-            raise ValueError('Cannot extract from an empty array')
-
-        # the below looks odd but replicates NumPy
-        msg = 'condition shape inconsistent with arr shape'
-        if a.ndim == 0 and cond.size > 1:
-            raise ValueError(msg)
-
-        if a.ndim == 1 and cond.size > a.size + 1:
-            raise ValueError(msg)
-
-        if a.ndim > 1 and cond.size > a.size:
-            raise ValueError(msg)
-
-        out = [a.flat[idx] for idx in range(min(a.size, cond.size)) if cond.flat[idx]]
-        return np.array(out)
-
-    return np_extract_impl
-=======
 def _is_nonelike(ty):
     return (ty is None) or isinstance(ty, types.NoneType)
 
@@ -2667,4 +2640,29 @@
                 return np.array(a, ty)
 
     return impl
->>>>>>> 62d9a793
+
+@overload(np.extract)
+def np_extract(condition, arr):
+
+    def np_extract_impl(condition, arr):
+        cond = _asarray(condition)
+        a = _asarray(arr)
+
+        if a.size == 0:
+            raise ValueError('Cannot extract from an empty array')
+
+        # the below looks odd but replicates NumPy
+        msg = 'condition shape inconsistent with arr shape'
+        if a.ndim == 0 and cond.size > 1:
+            raise ValueError(msg)
+
+        if a.ndim == 1 and cond.size > a.size + 1:
+            raise ValueError(msg)
+
+        if a.ndim > 1 and cond.size > a.size:
+            raise ValueError(msg)
+
+        out = [a.flat[idx] for idx in range(min(a.size, cond.size)) if cond.flat[idx]]
+        return np.array(out)
+
+    return np_extract_impl