--- conflicted
+++ resolved
@@ -585,7 +585,6 @@
         return pair.second
 
     def cast(self, builder, val, fromty, toty):
-<<<<<<< HEAD
         """
         Cast a value of type *fromty* to type *toty*.
         This implements implicit conversions as can happen due to the
@@ -599,182 +598,6 @@
         except NotImplementedError:
             # Re-raise below
             raise NotImplementedError("cast", val, fromty, toty)
-=======
-        if val.type != self.get_value_type(fromty):
-            raise TypeError("{0} != {1}; when casting to {2}".format(val.type,
-                                                self.get_value_type(fromty),
-                                                self.get_value_type(toty)))
-        if fromty == toty or toty == types.Any:
-            return val
-
-        elif isinstance(fromty, types.Integer) and isinstance(toty, types.Integer):
-            if toty.bitwidth == fromty.bitwidth:
-                # Just a change of signedness
-                return val
-            elif toty.bitwidth < fromty.bitwidth:
-                # Downcast
-                return builder.trunc(val, self.get_value_type(toty))
-            elif fromty.signed:
-                # Signed upcast
-                return builder.sext(val, self.get_value_type(toty))
-            else:
-                # Unsigned upcast
-                return builder.zext(val, self.get_value_type(toty))
-
-        elif fromty in types.real_domain and toty in types.real_domain:
-            lty = self.get_value_type(toty)
-            if fromty == types.float32 and toty == types.float64:
-                return builder.fpext(val, lty)
-            elif fromty == types.float64 and toty == types.float32:
-                return builder.fptrunc(val, lty)
-
-        elif fromty in types.real_domain and toty in types.complex_domain:
-            if fromty == types.float32:
-                if toty == types.complex128:
-                    real = self.cast(builder, val, fromty, types.float64)
-                else:
-                    real = val
-
-            elif fromty == types.float64:
-                if toty == types.complex64:
-                    real = self.cast(builder, val, fromty, types.float32)
-                else:
-                    real = val
-
-            if toty == types.complex128:
-                imag = self.get_constant(types.float64, 0)
-            elif toty == types.complex64:
-                imag = self.get_constant(types.float32, 0)
-            else:
-                raise Exception("unreachable")
-
-            cmplx = self.make_complex(toty)(self, builder)
-            cmplx.real = real
-            cmplx.imag = imag
-            return cmplx._getvalue()
-
-        elif fromty in types.integer_domain and toty in types.real_domain:
-            lty = self.get_value_type(toty)
-            if fromty in types.signed_domain:
-                return builder.sitofp(val, lty)
-            else:
-                return builder.uitofp(val, lty)
-
-        elif toty in types.integer_domain and fromty in types.real_domain:
-            lty = self.get_value_type(toty)
-            if toty in types.signed_domain:
-                return builder.fptosi(val, lty)
-            else:
-                return builder.fptoui(val, lty)
-
-        elif fromty in types.integer_domain and toty in types.complex_domain:
-            cmplxcls, flty = builtins.get_complex_info(toty)
-            cmpl = cmplxcls(self, builder)
-            cmpl.real = self.cast(builder, val, fromty, flty)
-            cmpl.imag = self.get_constant(flty, 0)
-            return cmpl._getvalue()
-
-        elif fromty in types.complex_domain and toty in types.complex_domain:
-            srccls, srcty = builtins.get_complex_info(fromty)
-            dstcls, dstty = builtins.get_complex_info(toty)
-
-            src = srccls(self, builder, value=val)
-            dst = dstcls(self, builder)
-            dst.real = self.cast(builder, src.real, srcty, dstty)
-            dst.imag = self.cast(builder, src.imag, srcty, dstty)
-            return dst._getvalue()
-
-        elif (isinstance(fromty, (types.UniTuple, types.Tuple)) and
-              isinstance(toty, (types.UniTuple, types.Tuple)) and
-              len(toty) == len(fromty)):
-            olditems = cgutils.unpack_tuple(builder, val, len(fromty))
-            items = [self.cast(builder, i, f, t)
-                     for i, f, t in zip(olditems, fromty, toty)]
-            return cgutils.make_anonymous_struct(builder, items)
-
-        elif toty == types.boolean:
-            return self.is_true(builder, fromty, val)
-
-        elif fromty == types.boolean:
-            # first promote to int32
-            asint = builder.zext(val, Type.int())
-            # then promote to number
-            return self.cast(builder, asint, types.int32, toty)
-
-        elif fromty == types.none and isinstance(toty, types.Optional):
-            return self.make_optional_none(builder, toty.type)
-
-        elif (isinstance(toty, types.Optional) and
-                  isinstance(fromty, types.Optional)):
-            optty = self.make_optional(fromty)
-            optval = optty(self, builder, value=val)
-            validbit = cgutils.as_bool_bit(builder, optval.valid)
-
-            outoptty = self.make_optional(toty)
-            outoptval = outoptty(self, builder)
-
-            with builder.if_else(validbit) as (is_valid, is_not_valid):
-                with is_valid:
-                    # Cast internal value
-                    outoptval.valid = cgutils.true_bit
-                    outoptval.data = self.cast(builder, optval.data,
-                                               fromty.type, toty.type)
-
-                with is_not_valid:
-                    outoptval.valid = cgutils.false_bit
-                    outoptval.data = cgutils.get_null_value(
-                        outoptval.data.type)
-
-            return outoptval._getvalue()
-
-        elif isinstance(toty, types.Optional):
-            casted = self.cast(builder, val, fromty, toty.type)
-            return self.make_optional_value(builder, toty.type, casted)
-
-        elif isinstance(fromty, types.Optional):
-            optty = self.make_optional(fromty)
-            optval = optty(self, builder, value=val)
-            validbit = cgutils.as_bool_bit(builder, optval.valid)
-            with cgutils.if_unlikely(builder, builder.not_(validbit)):
-                msg = "expected %s, got None" % (fromty.type,)
-                self.call_conv.return_user_exc(builder, TypeError, (msg,))
-
-            return self.cast(builder, optval.data, fromty.type, toty)
-
-        elif (isinstance(fromty, types.Array) and
-              isinstance(toty, types.Array)):
-            # Type inference should have prevented illegal array casting.
-            assert toty.layout == 'A'
-            return val
-
-        elif (isinstance(fromty, types.List) and
-              isinstance(toty, types.List)):
-            # Casting from non-reflected to reflected
-            assert fromty.dtype == toty.dtype
-            return val
-
-        elif (isinstance(fromty, types.RangeType) and
-              isinstance(toty, types.RangeType)):
-            olditems = cgutils.unpack_tuple(builder, val, 3)
-            items = [self.cast(builder, v, fromty.dtype, toty.dtype)
-                     for v in olditems]
-            return cgutils.make_anonymous_struct(builder, items)
-
-        elif fromty in types.integer_domain and toty == types.voidptr:
-            return builder.inttoptr(val, self.get_value_type(toty))
-
-        elif isinstance(toty, types.DeferredType):
-            actual = self.cast(builder, val, fromty, toty.get())
-            model = self.data_model_manager[toty]
-            return model.set(builder, model.make_uninitialized(), actual)
-
-        elif isinstance(fromty, types.DeferredType):
-            model = self.data_model_manager[fromty]
-            val = model.get(builder, val)
-            return self.cast(builder, val, fromty.get(), toty)
-
-        raise NotImplementedError("cast", val, fromty, toty)
->>>>>>> cc21828f
 
     def generic_compare(self, builder, key, argtypes, args):
         """
