from __future__ import print_function, absolute_import

import sys

import llvmlite.llvmpy.core as lc
import llvmlite.llvmpy.ee as le
import llvmlite.binding as ll

from numba import _dynfunc, config
from numba.callwrapper import PyCallWrapper
from .base import BaseContext, PYOBJECT
from numba import utils, cgutils, types
from numba.utils import cached_property
<<<<<<< HEAD
from numba.targets import (
    callconv, cffiimpl, codegen, externals, intrinsics, listobj, cmathimpl,
    mathimpl, npyimpl, operatorimpl, printimpl, randomimpl, setobj)
=======
from numba.targets import callconv, codegen, externals, intrinsics, listobj
>>>>>>> e00bc55a
from .options import TargetOptions
from numba.runtime import rtsys

# Keep those structures in sync with _dynfunc.c.

class ClosureBody(cgutils.Structure):
    _fields = [('env', types.pyobject)]


class EnvBody(cgutils.Structure):
    _fields = [
        ('globals', types.pyobject),
        ('consts', types.pyobject),
    ]


class CPUContext(BaseContext):
    """
    Changes BaseContext calling convention
    """
    # Overrides
    def create_module(self, name):
        return self._internal_codegen._create_empty_module(name)

    def init(self):
        self.is32bit = (utils.MACHINE_BITS == 32)
        self._internal_codegen = codegen.JITCPUCodegen("numba.exec")

        # Map external C functions.
        externals.c_math_functions.install(self)
        externals.c_numpy_functions.install(self)

        # Initialize NRT runtime
        rtsys.initialize(self)

    def load_additional_registries(self):
        # Add target specific implementations
        from . import (cffiimpl, cmathimpl, mathimpl, npyimpl, operatorimpl,
                       printimpl, randomimpl)
        self.install_registry(cmathimpl.registry)
        self.install_registry(cffiimpl.registry)
        self.install_registry(mathimpl.registry)
        self.install_registry(npyimpl.registry)
        self.install_registry(operatorimpl.registry)
        self.install_registry(printimpl.registry)
        self.install_registry(randomimpl.registry)
        # Initialize PRNG state
        randomimpl.random_init()

    @property
    def target_data(self):
        return self._internal_codegen.target_data

    def with_aot_codegen(self, name):
        return self.subtarget(_internal_codegen=codegen.AOTCPUCodegen(name),
                              aot_mode=True)

    def codegen(self):
        return self._internal_codegen

    @cached_property
    def call_conv(self):
        return callconv.CPUCallConv(self)

    def get_env_from_closure(self, builder, clo):
        """
        From the pointer *clo* to a _dynfunc.Closure, get a pointer
        to the enclosed _dynfunc.Environment.
        """
        with cgutils.if_unlikely(builder, cgutils.is_null(builder, clo)):
            self.debug_print(builder, "Fatal error: missing _dynfunc.Closure")
            builder.unreachable()

        clo_body_ptr = cgutils.pointer_add(
            builder, clo, _dynfunc._impl_info['offsetof_closure_body'])
        clo_body = ClosureBody(self, builder, ref=clo_body_ptr, cast_ref=True)
        return clo_body.env

    def get_env_body(self, builder, envptr):
        """
        From the given *envptr* (a pointer to a _dynfunc.Environment object),
        get a EnvBody allowing structured access to environment fields.
        """
        body_ptr = cgutils.pointer_add(
            builder, envptr, _dynfunc._impl_info['offsetof_env_body'])
        return EnvBody(self, builder, ref=body_ptr, cast_ref=True)

    def get_generator_state(self, builder, genptr, return_type):
        """
        From the given *genptr* (a pointer to a _dynfunc.Generator object),
        get a pointer to its state area.
        """
        return cgutils.pointer_add(
            builder, genptr, _dynfunc._impl_info['offsetof_generator_state'],
            return_type=return_type)

    def build_list(self, builder, list_type, items):
        """
        Build a list from the Numba *list_type* and its initial *items*.
        """
        return listobj.build_list(self, builder, list_type, items)

    def build_set(self, builder, set_type, items):
        """
        Build a set from the Numba *set_type* and its initial *items*.
        """
        return setobj.build_set(self, builder, set_type, items)

    def post_lowering(self, mod, library):
        if self.is32bit:
            # 32-bit machine needs to replace all 64-bit div/rem to avoid
            # calls to compiler-rt
            intrinsics.fix_divmod(mod)

        library.add_linking_library(rtsys.library)

    def create_cpython_wrapper(self, library, fndesc, env, call_helper,
                               release_gil=False):
        wrapper_module = self.create_module("wrapper")
        fnty = self.call_conv.get_function_type(fndesc.restype, fndesc.argtypes)
        wrapper_callee = wrapper_module.add_function(fnty, fndesc.llvm_func_name)
        builder = PyCallWrapper(self, wrapper_module, wrapper_callee,
                                fndesc, env, call_helper=call_helper,
                                release_gil=release_gil)
        builder.build()
        library.add_ir_module(wrapper_module)

    def get_executable(self, library, fndesc, env):
        """
        Returns
        -------
        (cfunc, fnptr)

        - cfunc
            callable function (Can be None)
        - fnptr
            callable function address
        - env
            an execution environment (from _dynfunc)
        """
        # Code generation
        baseptr = library.get_pointer_to_function(fndesc.llvm_func_name)
        fnptr = library.get_pointer_to_function(fndesc.llvm_cpython_wrapper_name)

        cfunc = _dynfunc.make_function(fndesc.lookup_module(),
                                       fndesc.qualname.split('.')[-1],
                                       fndesc.doc, fnptr, env,
                                       # objects to keepalive with the function
                                       (library,)
                                       )

        return cfunc

    def calc_array_sizeof(self, ndim):
        '''
        Calculate the size of an array struct on the CPU target
        '''
        aryty = types.Array(types.int32, ndim, 'A')
        return self.get_abi_sizeof(self.get_value_type(aryty))


# ----------------------------------------------------------------------------
# TargetOptions

class CPUTargetOptions(TargetOptions):
    OPTIONS = {
        "nopython": bool,
        "nogil": bool,
        "forceobj": bool,
        "looplift": bool,
        "boundcheck": bool,
        "_nrt": bool,
        "no_rewrites": bool,
    }


# ----------------------------------------------------------------------------
# Internal

def remove_refct_calls(func):
    """
    Remove redundant incref/decref within on a per block basis
    """
    for bb in func.basic_blocks:
        remove_null_refct_call(bb)
        remove_refct_pairs(bb)


def remove_null_refct_call(bb):
    """
    Remove refct api calls to NULL pointer
    """
    pass
    ## Skipped for now
    # for inst in bb.instructions:
    #     if isinstance(inst, lc.CallOrInvokeInstruction):
    #         fname = inst.called_function.name
    #         if fname == "Py_IncRef" or fname == "Py_DecRef":
    #             arg = inst.args[0]
    #             print(type(arg))
    #             if isinstance(arg, lc.ConstantPointerNull):
    #                 inst.erase_from_parent()


def remove_refct_pairs(bb):
    """
    Remove incref decref pairs on the same variable
    """

    didsomething = True

    while didsomething:
        didsomething = False

        increfs = {}
        decrefs = {}

        # Mark
        for inst in bb.instructions:
            if isinstance(inst, lc.CallOrInvokeInstruction):
                fname = inst.called_function.name
                if fname == "Py_IncRef":
                    arg = inst.operands[0]
                    increfs[arg] = inst
                elif fname == "Py_DecRef":
                    arg = inst.operands[0]
                    decrefs[arg] = inst

        # Sweep
        for val in increfs.keys():
            if val in decrefs:
                increfs[val].erase_from_parent()
                decrefs[val].erase_from_parent()
                didsomething = True<|MERGE_RESOLUTION|>--- conflicted
+++ resolved
@@ -11,13 +11,7 @@
 from .base import BaseContext, PYOBJECT
 from numba import utils, cgutils, types
 from numba.utils import cached_property
-<<<<<<< HEAD
-from numba.targets import (
-    callconv, cffiimpl, codegen, externals, intrinsics, listobj, cmathimpl,
-    mathimpl, npyimpl, operatorimpl, printimpl, randomimpl, setobj)
-=======
-from numba.targets import callconv, codegen, externals, intrinsics, listobj
->>>>>>> e00bc55a
+from numba.targets import callconv, codegen, externals, intrinsics, listobj, setobj
 from .options import TargetOptions
 from numba.runtime import rtsys
 
