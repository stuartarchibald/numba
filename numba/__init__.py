"""
Expose top-level symbols that are safe for import *
"""

import platform
import re
import sys
import warnings

from ._version import get_versions
from numba.misc.init_utils import generate_version_info

__version__ = get_versions()['version']
version_info = generate_version_info(__version__)
del get_versions
del generate_version_info


from numba.core import config
from numba.testing import _runtests as runtests
from numba.core import types, errors

# Re-export typeof
from numba.misc.special import (
    typeof, prange, pndindex, gdb, gdb_breakpoint, gdb_init,
    literally, literal_unroll
)

# Re-export error classes
from numba.core.errors import *

# Re-export types itself
import numba.core.types as types

# Re-export all type names
from numba.core.types import *

# Re-export decorators
from numba.core.decorators import (cfunc, generated_jit, jit, njit, stencil,
                                   jit_module)

# Re-export vectorize decorators and the thread layer querying function
from numba.np.ufunc import (vectorize, guvectorize, threading_layer,
                            get_num_threads, set_num_threads)

# Re-export Numpy helpers
from numba.np.numpy_support import carray, farray, from_dtype

# Re-export experimental
from numba import experimental

# Re-export experimental.jitclass as jitclass, this is deprecated
from numba.experimental.jitclass.decorators import _warning_jitclass as jitclass

# Initialize withcontexts
import numba.core.withcontexts
from numba.core.withcontexts import objmode_context as objmode
from numba.core.withcontexts import parallel_chunksize

<<<<<<< HEAD
# Bytes/unicode array support
import numba.cpython.charseq

# Re-export ParallelAccelerator runtime controls
from numba.np.ufunc.parallel import (set_parallel_chunksize,
                                     get_parallel_chunksize)

=======
>>>>>>> 8390b49e
# Keep this for backward compatibility.
test = runtests.main


__all__ = """
    cfunc
    from_dtype
    guvectorize
    jit
    experimental
    njit
    stencil
    jit_module
    jitclass
    typeof
    prange
    gdb
    gdb_breakpoint
    gdb_init
    vectorize
    objmode
    literal_unroll
    get_num_threads
    set_num_threads
    set_parallel_chunksize
    get_parallel_chunksize
    """.split() + types.__all__ + errors.__all__


_min_llvmlite_version = (0, 33, 0)
_min_llvm_version = (9, 0, 0)

def _ensure_llvm():
    """
    Make sure llvmlite is operational.
    """
    import warnings
    import llvmlite

    # Only look at the the major, minor and bugfix version numbers.
    # Ignore other stuffs
    regex = re.compile(r'(\d+)\.(\d+).(\d+)')
    m = regex.match(llvmlite.__version__)
    if m:
        ver = tuple(map(int, m.groups()))
        if ver < _min_llvmlite_version:
            msg = ("Numba requires at least version %d.%d.%d of llvmlite.\n"
                   "Installed version is %s.\n"
                   "Please update llvmlite." %
                   (_min_llvmlite_version + (llvmlite.__version__,)))
            raise ImportError(msg)
    else:
        # Not matching?
        warnings.warn("llvmlite version format not recognized!")

    from llvmlite.binding import llvm_version_info, check_jit_execution

    if llvm_version_info < _min_llvm_version:
        msg = ("Numba requires at least version %d.%d.%d of LLVM.\n"
               "Installed llvmlite is built against version %d.%d.%d.\n"
               "Please update llvmlite." %
               (_min_llvm_version + llvm_version_info))
        raise ImportError(msg)

    check_jit_execution()

def _ensure_critical_deps():
    """
    Make sure Python, NumPy and SciPy have supported versions.
    """
    from numba.np.numpy_support import numpy_version
    from numba.core.utils import PYVERSION

    if PYVERSION < (3, 6):
        raise ImportError("Numba needs Python 3.6 or greater")

    if numpy_version < (1, 15):
        raise ImportError("Numba needs NumPy 1.15 or greater")

    try:
        import scipy
    except ImportError:
        pass
    else:
        sp_version = tuple(map(int, scipy.__version__.split('.')[:2]))
        if sp_version < (1, 0):
            raise ImportError("Numba requires SciPy version 1.0 or greater")


def _try_enable_svml():
    """
    Tries to enable SVML if configuration permits use and the library is found.
    """
    if not config.DISABLE_INTEL_SVML:
        try:
            if sys.platform.startswith('linux'):
                llvmlite.binding.load_library_permanently("libsvml.so")
            elif sys.platform.startswith('darwin'):
                llvmlite.binding.load_library_permanently("libsvml.dylib")
            elif sys.platform.startswith('win'):
                llvmlite.binding.load_library_permanently("svml_dispmd")
            else:
                return False
            # The SVML library is loaded, therefore SVML *could* be supported.
            # Now see if LLVM has been compiled with the SVML support patch.
            # If llvmlite has the checking function `has_svml` and it returns
            # True, then LLVM was compiled with SVML support and the the setup
            # for SVML can proceed. We err on the side of caution and if the
            # checking function is missing, regardless of that being fine for
            # most 0.23.{0,1} llvmlite instances (i.e. conda or pip installed),
            # we assume that SVML was not compiled in. llvmlite 0.23.2 is a
            # bugfix release with the checking function present that will always
            # produce correct behaviour. For context see: #3006.
            try:
                if not getattr(llvmlite.binding.targets, "has_svml")():
                    # has detection function, but no svml compiled in, therefore
                    # disable SVML
                    return False
            except AttributeError:
                if platform.machine() == 'x86_64' and config.DEBUG:
                    msg = ("SVML was found but llvmlite >= 0.23.2 is "
                           "needed to support it.")
                    warnings.warn(msg)
                # does not have detection function, cannot detect reliably,
                # disable SVML.
                return False

            # All is well, detection function present and reports SVML is
            # compiled in, set the vector library to SVML.
            llvmlite.binding.set_option('SVML', '-vector-library=SVML')
            return True
        except:
            if platform.machine() == 'x86_64' and config.DEBUG:
                warnings.warn("SVML was not found/could not be loaded.")
    return False

_ensure_llvm()
_ensure_critical_deps()

# we know llvmlite is working as the above tests passed, import it now as SVML
# needs to mutate runtime options (sets the `-vector-library`).
import llvmlite

"""
Is set to True if Intel SVML is in use.
"""
config.USING_SVML = _try_enable_svml()


# ---------------------- WARNING WARNING WARNING ----------------------------
# The following imports occur below here (SVML init) because somewhere in their
# import sequence they have a `@njit` wrapped function. This triggers too early
# a bind to the underlying LLVM libraries which then irretrievably sets the LLVM
# SVML state to "no SVML". See https://github.com/numba/numba/issues/4689 for
# context.
# ---------------------- WARNING WARNING WARNING ----------------------------

# Initialize typed containers
import numba.typed<|MERGE_RESOLUTION|>--- conflicted
+++ resolved
@@ -57,16 +57,10 @@
 from numba.core.withcontexts import objmode_context as objmode
 from numba.core.withcontexts import parallel_chunksize
 
-<<<<<<< HEAD
-# Bytes/unicode array support
-import numba.cpython.charseq
-
 # Re-export ParallelAccelerator runtime controls
 from numba.np.ufunc.parallel import (set_parallel_chunksize,
                                      get_parallel_chunksize)
 
-=======
->>>>>>> 8390b49e
 # Keep this for backward compatibility.
 test = runtests.main
 
