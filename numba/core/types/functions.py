import traceback
from collections import namedtuple, defaultdict
import itertools
import logging
import textwrap
from shutil import get_terminal_size

from .abstract import Callable, DTypeSpec, Dummy, Literal, Type, weakref
from .common import Opaque
from .misc import unliteral
from numba.core import errors, utils, types, config
<<<<<<< HEAD
from numba.core.typeconv import Conversion
import numba
=======

>>>>>>> 5dcb2f12

_logger = logging.getLogger(__name__)



# terminal color markup
_termcolor = errors.termcolor()

_FAILURE = namedtuple('_FAILURE', 'template matched error literal')

_termwidth = get_terminal_size().columns


# pull out the lead line as unit tests often use this
_header_lead = "No implementation of function"
_header_template = (_header_lead + " {the_function} found for signature:\n \n "
                    ">>> {fname}({signature})\n \nThere are {ncandidates} "
                    "candidate implementations:")

_reason_template = """
" - Of which {nmatches} did not match due to:\n
"""


def _wrapper(tmp, indent=0):
    return textwrap.indent(tmp, ' ' * indent, lambda line: True)


_overload_template = ("- Of which {nduplicates} did not match due to:\n"
                      "{kind} {inof} function '{function}': File: {file}: "
                      "Line {line}.\n  With argument(s): '({args})':")


_err_reasons = {'specific_error': "Rejected as the implementation raised a "
                                  "specific error:\n{}"}


def _bt_as_lines(bt):
    """
    Converts a backtrace into a list of lines, squashes it a bit on the way.
    """
    return [y for y in itertools.chain(*[x.split('\n') for x in bt]) if y]


def argsnkwargs_to_str(args, kwargs):
    buf = [str(a) for a in tuple(args)]
    buf.extend(["{}={}".format(k, v) for k, v in kwargs.items()])
    return ', '.join(buf)


class _ResolutionFailures(object):
    """Collect and format function resolution failures.
    """
    def __init__(self, context, function_type, args, kwargs, depth=0):
        self._context = context
        self._function_type = function_type
        self._args = args
        self._kwargs = kwargs
        self._failures = defaultdict(list)
        self._depth = depth
        self._max_depth = 5
        self._scale = 2

    def __len__(self):
        return len(self._failures)

    def add_error(self, calltemplate, matched, error, literal):
        """
        Args
        ----
        calltemplate : CallTemplate
        error : Exception or str
            Error message
        """
        isexc = isinstance(error, Exception)
        errclazz = '%s: ' % type(error).__name__ if isexc else ''

        key = "{}{}".format(errclazz, str(error))
        self._failures[key].append(_FAILURE(calltemplate, matched, error,
                                            literal))

    def format(self):
        """Return a formatted error message from all the gathered errors.
        """
        indent = ' ' * self._scale
        argstr = argsnkwargs_to_str(self._args, self._kwargs)
        ncandidates = sum([len(x) for x in self._failures.values()])

        # sort out a display name for the function
        tykey = self._function_type.typing_key
        # most things have __name__
        fname = getattr(tykey, '__name__', None)
        is_external_fn_ptr = isinstance(self._function_type,
                                        ExternalFunctionPointer)

        if fname is None:
            if is_external_fn_ptr:
                fname = "ExternalFunctionPointer"
            else:
                fname = "<unknown function>"

        msgbuf = [_header_template.format(the_function=self._function_type,
                                          fname=fname,
                                          signature=argstr,
                                          ncandidates=ncandidates)]
        nolitargs = tuple([unliteral(a) for a in self._args])
        nolitkwargs = {k: unliteral(v) for k, v in self._kwargs.items()}
        nolitargstr = argsnkwargs_to_str(nolitargs, nolitkwargs)

        # depth could potentially get massive, so limit it.
        ldepth = min(max(self._depth, 0), self._max_depth)

        def template_info(tp):
            src_info = tp.get_template_info()
            unknown = "unknown"
            source_name = src_info.get('name', unknown)
            source_file = src_info.get('filename', unknown)
            source_lines = src_info.get('lines', unknown)
            source_kind = src_info.get('kind', 'Unknown template')
            return source_name, source_file, source_lines, source_kind

        for i, (k, err_list) in enumerate(self._failures.items()):
            err = err_list[0]
            nduplicates = len(err_list)
            template, error = err.template, err.error
            ifo = template_info(template)
            source_name, source_file, source_lines, source_kind = ifo
            largstr = argstr if err.literal else nolitargstr

            if err.error == "No match.":
                err_dict = defaultdict(set)
                for errs in err_list:
                    err_dict[errs.template].add(errs.literal)
                # if there's just one template, and it's erroring on
                # literal/nonliteral be specific
                if len(err_dict) == 1:
                    template = [_ for _ in err_dict.keys()][0]
                    source_name, source_file, source_lines, source_kind = \
                        template_info(template)
                    source_lines = source_lines[0]
                else:
                    source_file = "<numerous>"
                    source_lines = "N/A"

                msgbuf.append(_termcolor.errmsg(
                    _wrapper(_overload_template.format(nduplicates=nduplicates,
                                                       kind=source_kind.title(),
                                                       function=fname,
                                                       inof='of',
                                                       file=source_file,
                                                       line=source_lines,
                                                       args=largstr),
                             ldepth + 1)))
                msgbuf.append(_termcolor.highlight(_wrapper(err.error,
                                                            ldepth + 2)))
            else:
                # There was at least one match in this failure class, but it
                # failed for a specific reason try and report this.
                msgbuf.append(_termcolor.errmsg(
                    _wrapper(_overload_template.format(nduplicates=nduplicates,
                                                       kind=source_kind.title(),
                                                       function=source_name,
                                                       inof='in',
                                                       file=source_file,
                                                       line=source_lines[0],
                                                       args=largstr),
                             ldepth + 1)))

                if isinstance(error, BaseException):
                    reason = indent + self.format_error(error)
                    errstr = _err_reasons['specific_error'].format(reason)
                else:
                    errstr = error
                # if you are a developer, show the back traces
                if config.DEVELOPER_MODE:
                    if isinstance(error, BaseException):
                        # if the error is an actual exception instance, trace it
                        bt = traceback.format_exception(type(error), error,
                                                        error.__traceback__)
                    else:
                        bt = [""]
                    bt_as_lines = _bt_as_lines(bt)
                    nd2indent = '\n{}'.format(2 * indent)
                    errstr += _termcolor.reset(nd2indent +
                                               nd2indent.join(bt_as_lines))
                msgbuf.append(_termcolor.highlight(_wrapper(errstr,
                                                            ldepth + 2)))
                loc = self.get_loc(template, error)
                if loc:
                    msgbuf.append('{}raised from {}'.format(indent, loc))

        # the commented bit rewraps each block, may not be helpful?!
        return _wrapper('\n'.join(msgbuf) + '\n') # , self._scale * ldepth)

    def format_error(self, error):
        """Format error message or exception
        """
        if isinstance(error, Exception):
            return '{}: {}'.format(type(error).__name__, error)
        else:
            return '{}'.format(error)

    def get_loc(self, classtemplate, error):
        """Get source location information from the error message.
        """
        if isinstance(error, Exception) and hasattr(error, '__traceback__'):
            # traceback is unavailable in py2
            frame = traceback.extract_tb(error.__traceback__)[-1]
            return "{}:{}".format(frame[0], frame[1])

    def raise_error(self):
        for faillist in self._failures.values():
            for fail in faillist:
                if isinstance(fail.error, errors.ForceLiteralArg):
                    raise fail.error
        raise errors.TypingError(self.format())


def _unlit_non_poison(ty):
    """Apply unliteral(ty) and raise a TypingError if type is Poison.
    """
    out = unliteral(ty)
    if isinstance(out, types.Poison):
        m = f"Poison type used in arguments; got {out}"
        raise errors.TypingError(m)
    return out


class BaseFunction(Callable):
    """
    Base type class for some function types.
    """

    def __init__(self, template):

        if isinstance(template, (list, tuple)):
            self.templates = tuple(template)
            keys = set(temp.key for temp in self.templates)
            if len(keys) != 1:
                raise ValueError("incompatible templates: keys = %s"
                                 % (keys,))
            self.typing_key, = keys
        else:
            self.templates = (template,)
            self.typing_key = template.key
        self._impl_keys = {}
        name = "%s(%s)" % (self.__class__.__name__, self.typing_key)
        self._depth = 0
        super(BaseFunction, self).__init__(name)

    @property
    def key(self):
        return self.typing_key, self.templates

    def augment(self, other):
        """
        Augment this function type with the other function types' templates,
        so as to support more input types.
        """
        if type(other) is type(self) and other.typing_key == self.typing_key:
            return type(self)(self.templates + other.templates)

    def get_impl_key(self, sig):
        """
        Get the implementation key (used by the target context) for the
        given signature.
        """
        return self._impl_keys[sig.args]

    def get_call_type(self, context, args, kws):
        prefer_lit = [True, False]    # old behavior preferring literal
        prefer_not = [False, True]    # new behavior preferring non-literal
        failures = _ResolutionFailures(context, self, args, kws,
                                       depth=self._depth)
        self._depth += 1
        for temp_cls in self.templates:
            temp = temp_cls(context)
            # The template can override the default and prefer literal args
            choice = prefer_lit if temp.prefer_literal else prefer_not
            for uselit in choice:
                try:
                    if uselit:
                        sig = temp.apply(args, kws)
                    else:
                        nolitargs = tuple([_unlit_non_poison(a) for a in args])
                        nolitkws = {k: _unlit_non_poison(v)
                                    for k, v in kws.items()}
                        sig = temp.apply(nolitargs, nolitkws)
                except Exception as e:
                    sig = None
                    failures.add_error(temp, False, e, uselit)
                else:
                    if sig is not None:
                        self._impl_keys[sig.args] = temp.get_impl_key(sig)
                        self._depth -= 1
                        return sig
                    else:
                        registered_sigs = getattr(temp, 'cases', None)
                        if registered_sigs is not None:
                            msg = "No match for registered cases:\n%s"
                            msg = msg % '\n'.join(" * {}".format(x) for x in
                                                  registered_sigs)
                        else:
                            msg = 'No match.'
                        failures.add_error(temp, True, msg, uselit)

        if len(failures) == 0:
            raise AssertionError("Internal Error. "
                                 "Function resolution ended with no failures "
                                 "or successful signature")
        failures.raise_error()

    def get_call_signatures(self):
        sigs = []
        is_param = False
        for temp in self.templates:
            sigs += getattr(temp, 'cases', [])
            is_param = is_param or hasattr(temp, 'generic')
        return sigs, is_param


class Function(BaseFunction, Opaque):
    """
    Type class for builtin functions implemented by Numba.
    """


class BoundFunction(Callable, Opaque):
    """
    A function with an implicit first argument (denoted as *this* below).
    """

    def __init__(self, template, this):
        # Create a derived template with an attribute *this*
        newcls = type(template.__name__ + '.' + str(this), (template,),
                      dict(this=this))
        self.template = newcls
        self.typing_key = self.template.key
        self.this = this
        name = "%s(%s for %s)" % (self.__class__.__name__,
                                  self.typing_key, self.this)
        super(BoundFunction, self).__init__(name)

    def unify(self, typingctx, other):
        if (isinstance(other, BoundFunction) and
                self.typing_key == other.typing_key):
            this = typingctx.unify_pairs(self.this, other.this)
            if this is not None:
                # XXX is it right that both template instances are distinct?
                return self.copy(this=this)

    def copy(self, this):
        return type(self)(self.template, this)

    @property
    def key(self):
        return self.typing_key, self.this

    def get_impl_key(self, sig):
        """
        Get the implementation key (used by the target context) for the
        given signature.
        """
        return self.typing_key

    def get_call_type(self, context, args, kws):
        template = self.template(context)
        literal_e = None
        nonliteral_e = None
        out = None

        choice = [True, False] if template.prefer_literal else [False, True]
        for uselit in choice:
            if uselit:
                # Try with Literal
                try:
                    out = template.apply(args, kws)
                except Exception as exc:
                    if isinstance(exc, errors.ForceLiteralArg):
                        raise exc
                    literal_e = exc
                    out = None
                else:
                    break
            else:
                # if the unliteral_args and unliteral_kws are the same as the
                # literal ones, set up to not bother retrying
                unliteral_args = tuple([_unlit_non_poison(a) for a in args])
                unliteral_kws = {k: _unlit_non_poison(v)
                                 for k, v in kws.items()}
                skip = unliteral_args == args and kws == unliteral_kws

                # If the above template application failed and the non-literal
                # args are different to the literal ones, try again with
                # literals rewritten as non-literals
                if not skip and out is None:
                    try:
                        out = template.apply(unliteral_args, unliteral_kws)
                    except Exception as exc:
                        if isinstance(exc, errors.ForceLiteralArg):
                            if template.prefer_literal:
                                # For template that prefers literal types,
                                # reaching here means that the literal types
                                # have failed typing as well.
                                raise exc
                        nonliteral_e = exc
                    else:
                        break

        if out is None and (nonliteral_e is not None or literal_e is not None):
            header = "- Resolution failure for {} arguments:\n{}\n"
            tmplt = _termcolor.highlight(header)
            if config.DEVELOPER_MODE:
                indent = ' ' * 4

                def add_bt(error):
                    if isinstance(error, BaseException):
                        # if the error is an actual exception instance, trace it
                        bt = traceback.format_exception(type(error), error,
                                                        error.__traceback__)
                    else:
                        bt = [""]
                    nd2indent = '\n{}'.format(2 * indent)
                    errstr = _termcolor.reset(nd2indent +
                                              nd2indent.join(_bt_as_lines(bt)))
                    return _termcolor.reset(errstr)
            else:
                add_bt = lambda X: ''

            def nested_msg(literalness, e):
                estr = str(e)
                estr = estr if estr else (str(repr(e)) + add_bt(e))
                new_e = errors.TypingError(textwrap.dedent(estr))
                return tmplt.format(literalness, str(new_e))

            raise errors.TypingError(nested_msg('literal', literal_e) +
                                     nested_msg('non-literal', nonliteral_e))
        return out

    def get_call_signatures(self):
        sigs = getattr(self.template, 'cases', [])
        is_param = hasattr(self.template, 'generic')
        return sigs, is_param


class MakeFunctionLiteral(Literal, Opaque):
    pass


class WeakType(Type):
    """
    Base class for types parametered by a mortal object, to which only
    a weak reference is kept.
    """

    def _store_object(self, obj):
        self._wr = weakref.ref(obj)

    def _get_object(self):
        obj = self._wr()
        if obj is None:
            raise ReferenceError("underlying object has vanished")
        return obj

    @property
    def key(self):
        return self._wr

    def __eq__(self, other):
        if type(self) is type(other):
            obj = self._wr()
            return obj is not None and obj is other._wr()
        return NotImplemented

    def __hash__(self):
        return Type.__hash__(self)


class Dispatcher(WeakType, Callable, Dummy):
    """
    Type class for @jit-compiled functions.
    """

    def __init__(self, dispatcher):
        self._store_object(dispatcher)
        super(Dispatcher, self).__init__("type(%s)" % dispatcher)

    def dump(self, tab=''):
        print((f'{tab}DUMP {type(self).__name__}[code={self._code}, '
               f'name={self.name}]'))
        self.dispatcher.dump(tab=tab + '  ')
        print(f'{tab}END DUMP')

    def get_call_type(self, context, args, kws):
        """
        Resolve a call to this dispatcher using the given argument types.
        A signature returned and it is ensured that a compiled specialization
        is available for it.
        """
        template, pysig, args, kws = \
            self.dispatcher.get_call_template(args, kws)
        sig = template(context).apply(args, kws)
        if sig:
            sig = sig.replace(pysig=pysig)
            return sig

    def get_call_signatures(self):
        sigs = self.dispatcher.nopython_signatures
        return sigs, True

    @property
    def dispatcher(self):
        """
        A strong reference to the underlying numba.dispatcher.Dispatcher
        instance.
        """
        return self._get_object()

    def get_overload(self, sig):
        """
        Get the compiled overload for the given signature.
        """
        return self.dispatcher.get_overload(sig.args)

    def get_impl_key(self, sig):
        """
        Get the implementation key for the given signature.
        """
        return self.get_overload(sig)

    def unify(self, context, other):
        return utils.unified_function_type((self, other), require_precise=False)

    def can_convert_to(self, typingctx, other):
        if isinstance(other, types.FunctionType):
            if self.dispatcher.get_compile_result(other.signature):
                return Conversion.safe


class ObjModeDispatcher(Dispatcher):
    """Dispatcher subclass that enters objectmode function.
    """
    pass


class ExternalFunctionPointer(BaseFunction):
    """
    A pointer to a native function (e.g. exported via ctypes or cffi).
    *get_pointer* is a Python function taking an object
    and returning the raw pointer value as an int.
    """
    def __init__(self, sig, get_pointer, cconv=None):
        from numba.core.typing.templates import (AbstractTemplate,
                                                 make_concrete_template,
                                                 signature)
        from numba.core.types import ffi_forced_object
        if sig.return_type == ffi_forced_object:
            raise TypeError("Cannot return a pyobject from a external function")
        self.sig = sig
        self.requires_gil = any(a == ffi_forced_object for a in self.sig.args)
        self.get_pointer = get_pointer
        self.cconv = cconv
        if self.requires_gil:
            class GilRequiringDefn(AbstractTemplate):
                key = self.sig

                def generic(self, args, kws):
                    if kws:
                        raise TypeError("does not support keyword arguments")
                    # Make ffi_forced_object a bottom type to allow any type to
                    # be casted to it. This is the only place that support
                    # ffi_forced_object.
                    coerced = [actual if formal == ffi_forced_object else formal
                               for actual, formal
                               in zip(args, self.key.args)]
                    return signature(self.key.return_type, *coerced)
            template = GilRequiringDefn
        else:
            template = make_concrete_template("CFuncPtr", sig, [sig])
        super(ExternalFunctionPointer, self).__init__(template)

    @property
    def key(self):
        return self.sig, self.cconv, self.get_pointer


class ExternalFunction(Function):
    """
    A named native function (resolvable by LLVM) accepting an explicit
    signature. For internal use only.
    """

    def __init__(self, symbol, sig):
        from numba.core import typing
        self.symbol = symbol
        self.sig = sig
        template = typing.make_concrete_template(symbol, symbol, [sig])
        super(ExternalFunction, self).__init__(template)

    @property
    def key(self):
        return self.symbol, self.sig


class NamedTupleClass(Callable, Opaque):
    """
    Type class for namedtuple classes.
    """

    def __init__(self, instance_class):
        self.instance_class = instance_class
        name = "class(%s)" % (instance_class)
        super(NamedTupleClass, self).__init__(name)

    def get_call_type(self, context, args, kws):
        # Overridden by the __call__ constructor resolution in
        # typing.collections
        return None

    def get_call_signatures(self):
        return (), True

    @property
    def key(self):
        return self.instance_class


class NumberClass(Callable, DTypeSpec, Opaque):
    """
    Type class for number classes (e.g. "np.float64").
    """

    def __init__(self, instance_type):
        self.instance_type = instance_type
        name = "class(%s)" % (instance_type,)
        super(NumberClass, self).__init__(name)

    def get_call_type(self, context, args, kws):
        # Overridden by the __call__ constructor resolution in typing.builtins
        return None

    def get_call_signatures(self):
        return (), True

    @property
    def key(self):
        return self.instance_type

    @property
    def dtype(self):
        return self.instance_type


class RecursiveCall(Opaque):
    """
    Recursive call to a Dispatcher.
    """
    _overloads = None

    def __init__(self, dispatcher_type):
        assert isinstance(dispatcher_type, Dispatcher)
        self.dispatcher_type = dispatcher_type
        name = "recursive(%s)" % (dispatcher_type,)
        super(RecursiveCall, self).__init__(name)
        # Initializing for the first time
        if self._overloads is None:
            self._overloads = {}

    @property
    def overloads(self):
        return self._overloads

    @property
    def key(self):
        return self.dispatcher_type<|MERGE_RESOLUTION|>--- conflicted
+++ resolved
@@ -9,15 +9,11 @@
 from .common import Opaque
 from .misc import unliteral
 from numba.core import errors, utils, types, config
-<<<<<<< HEAD
+
 from numba.core.typeconv import Conversion
-import numba
-=======
-
->>>>>>> 5dcb2f12
+
 
 _logger = logging.getLogger(__name__)
-
 
 
 # terminal color markup
