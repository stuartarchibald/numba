"""
Implementation of operations on Array objects and objects supporting
the buffer protocol.
"""

import functools
import math
import operator

from llvmlite import ir
import llvmlite.llvmpy.core as lc
from llvmlite.llvmpy.core import Constant

import numpy as np

from numba import pndindex, literal_unroll
from numba.core import types, utils, typing, errors, cgutils, extending
from numba.np.numpy_support import (as_dtype, carray, farray, is_contiguous,
                                    is_fortran, check_is_integer)
from numba.np.numpy_support import type_can_asarray, is_nonelike
from numba.core.imputils import (lower_builtin, lower_getattr,
                                 lower_getattr_generic,
                                 lower_setattr_generic,
                                 lower_cast, lower_constant,
                                 iternext_impl, impl_ret_borrowed,
                                 impl_ret_new_ref, impl_ret_untracked,
                                 RefType)
from numba.core.typing import signature
from numba.core.extending import (register_jitable, overload, overload_method,
                                  intrinsic)
from numba.misc import quicksort, mergesort
from numba.cpython import slicing
from numba.cpython.unsafe.tuple import tuple_setitem, build_full_slice_tuple
from numba.core.overload_glue import glue_lowering
from numba.core.extending import overload_classmethod


def set_range_metadata(builder, load, lower_bound, upper_bound):
    """
    Set the "range" metadata on a load instruction.
    Note the interval is in the form [lower_bound, upper_bound).
    """
    range_operands = [Constant.int(load.type, lower_bound),
                      Constant.int(load.type, upper_bound)]
    md = builder.module.add_metadata(range_operands)
    load.set_metadata("range", md)


def mark_positive(builder, load):
    """
    Mark the result of a load instruction as positive (or zero).
    """
    upper_bound = (1 << (load.type.width - 1)) - 1
    set_range_metadata(builder, load, 0, upper_bound)


def make_array(array_type):
    """
    Return the Structure representation of the given *array_type*
    (an instance of types.ArrayCompatible).

    Note this does not call __array_wrap__ in case a new array structure
    is being created (rather than populated).
    """
    real_array_type = array_type.as_array
    base = cgutils.create_struct_proxy(real_array_type)
    ndim = real_array_type.ndim

    class ArrayStruct(base):

        def _make_refs(self, ref):
            sig = signature(real_array_type, array_type)
            try:
                array_impl = self._context.get_function('__array__', sig)
            except NotImplementedError:
                return super(ArrayStruct, self)._make_refs(ref)

            # Return a wrapped structure and its unwrapped reference
            datamodel = self._context.data_model_manager[array_type]
            be_type = self._get_be_type(datamodel)
            if ref is None:
                outer_ref = cgutils.alloca_once(self._builder, be_type,
                                                zfill=True)
            else:
                outer_ref = ref
            # NOTE: __array__ is called with a pointer and expects a pointer
            # in return!
            ref = array_impl(self._builder, (outer_ref,))
            return outer_ref, ref

        @property
        def shape(self):
            """
            Override .shape to inform LLVM that its elements are all positive.
            """
            builder = self._builder
            if ndim == 0:
                return base.__getattr__(self, "shape")

            # Unfortunately, we can't use llvm.assume as its presence can
            # seriously pessimize performance,
            # *and* the range metadata currently isn't improving anything here,
            # see https://llvm.org/bugs/show_bug.cgi?id=23848 !
            ptr = self._get_ptr_by_name("shape")
            dims = []
            for i in range(ndim):
                dimptr = cgutils.gep_inbounds(builder, ptr, 0, i)
                load = builder.load(dimptr)
                dims.append(load)
                mark_positive(builder, load)

            return cgutils.pack_array(builder, dims)

    return ArrayStruct


def get_itemsize(context, array_type):
    """
    Return the item size for the given array or buffer type.
    """
    llty = context.get_data_type(array_type.dtype)
    return context.get_abi_sizeof(llty)


def load_item(context, builder, arrayty, ptr):
    """
    Load the item at the given array pointer.
    """
    align = None if arrayty.aligned else 1
    return context.unpack_value(builder, arrayty.dtype, ptr,
                                align=align)


def store_item(context, builder, arrayty, val, ptr):
    """
    Store the item at the given array pointer.
    """
    align = None if arrayty.aligned else 1
    return context.pack_value(builder, arrayty.dtype, val, ptr, align=align)


def fix_integer_index(context, builder, idxty, idx, size):
    """
    Fix the integer index' type and value for the given dimension size.
    """
    if idxty.signed:
        ind = context.cast(builder, idx, idxty, types.intp)
        ind = slicing.fix_index(builder, ind, size)
    else:
        ind = context.cast(builder, idx, idxty, types.uintp)
    return ind


def normalize_index(context, builder, idxty, idx):
    """
    Normalize the index type and value.  0-d arrays are converted to scalars.
    """
    if isinstance(idxty, types.Array) and idxty.ndim == 0:
        assert isinstance(idxty.dtype, types.Integer)
        idxary = make_array(idxty)(context, builder, idx)
        idxval = load_item(context, builder, idxty, idxary.data)
        return idxty.dtype, idxval
    else:
        return idxty, idx


def normalize_indices(context, builder, index_types, indices):
    """
    Same as normalize_index(), but operating on sequences of
    index types and values.
    """
    if len(indices):
        index_types, indices = zip(*[normalize_index(context, builder, idxty,
                                                     idx)
                                     for idxty, idx in zip(index_types, indices)
                                     ])
    return index_types, indices


def populate_array(array, data, shape, strides, itemsize, meminfo,
                   parent=None):
    """
    Helper function for populating array structures.
    This avoids forgetting to set fields.

    *shape* and *strides* can be Python tuples or LLVM arrays.
    """
    context = array._context
    builder = array._builder
    datamodel = array._datamodel
    required_fields = set(datamodel._fields)

    if meminfo is None:
        meminfo = Constant.null(context.get_value_type(
            datamodel.get_type('meminfo')))

    intp_t = context.get_value_type(types.intp)
    if isinstance(shape, (tuple, list)):
        shape = cgutils.pack_array(builder, shape, intp_t)
    if isinstance(strides, (tuple, list)):
        strides = cgutils.pack_array(builder, strides, intp_t)
    if isinstance(itemsize, int):
        itemsize = intp_t(itemsize)

    attrs = dict(shape=shape,
                 strides=strides,
                 data=data,
                 itemsize=itemsize,
                 meminfo=meminfo,)

    # Set `parent` attribute
    if parent is None:
        attrs['parent'] = Constant.null(context.get_value_type(
            datamodel.get_type('parent')))
    else:
        attrs['parent'] = parent
    # Calc num of items from shape
    nitems = context.get_constant(types.intp, 1)
    unpacked_shape = cgutils.unpack_tuple(builder, shape, shape.type.count)
    # (note empty shape => 0d array therefore nitems = 1)
    for axlen in unpacked_shape:
        nitems = builder.mul(nitems, axlen, flags=['nsw'])
    attrs['nitems'] = nitems

    # Make sure that we have all the fields
    got_fields = set(attrs.keys())
    if got_fields != required_fields:
        raise ValueError("missing {0}".format(required_fields - got_fields))

    # Set field value
    for k, v in attrs.items():
        setattr(array, k, v)

    return array


def update_array_info(aryty, array):
    """
    Update some auxiliary information in *array* after some of its fields
    were changed.  `itemsize` and `nitems` are updated.
    """
    context = array._context
    builder = array._builder

    # Calc num of items from shape
    nitems = context.get_constant(types.intp, 1)
    unpacked_shape = cgutils.unpack_tuple(builder, array.shape, aryty.ndim)
    for axlen in unpacked_shape:
        nitems = builder.mul(nitems, axlen, flags=['nsw'])
    array.nitems = nitems

    array.itemsize = context.get_constant(types.intp,
                                          get_itemsize(context, aryty))


@lower_builtin('getiter', types.Buffer)
def getiter_array(context, builder, sig, args):
    [arrayty] = sig.args
    [array] = args

    iterobj = context.make_helper(builder, sig.return_type)

    zero = context.get_constant(types.intp, 0)
    indexptr = cgutils.alloca_once_value(builder, zero)

    iterobj.index = indexptr
    iterobj.array = array

    # Incref array
    if context.enable_nrt:
        context.nrt.incref(builder, arrayty, array)

    res = iterobj._getvalue()

    # Note: a decref on the iterator will dereference all internal MemInfo*
    out = impl_ret_new_ref(context, builder, sig.return_type, res)
    return out


def _getitem_array_single_int(context, builder, return_type, aryty, ary, idx):
    """ Evaluate `ary[idx]`, where idx is a single int. """
    # optimized form of _getitem_array_generic
    shapes = cgutils.unpack_tuple(builder, ary.shape, count=aryty.ndim)
    strides = cgutils.unpack_tuple(builder, ary.strides, count=aryty.ndim)
    offset = builder.mul(strides[0], idx)
    dataptr = cgutils.pointer_add(builder, ary.data, offset)
    view_shapes = shapes[1:]
    view_strides = strides[1:]

    if isinstance(return_type, types.Buffer):
        # Build array view
        retary = make_view(context, builder, aryty, ary, return_type,
                           dataptr, view_shapes, view_strides)
        return retary._getvalue()
    else:
        # Load scalar from 0-d result
        assert not view_shapes
        return load_item(context, builder, aryty, dataptr)


@lower_builtin('iternext', types.ArrayIterator)
@iternext_impl(RefType.BORROWED)
def iternext_array(context, builder, sig, args, result):
    [iterty] = sig.args
    [iter] = args
    arrayty = iterty.array_type

    iterobj = context.make_helper(builder, iterty, value=iter)
    ary = make_array(arrayty)(context, builder, value=iterobj.array)

    nitems, = cgutils.unpack_tuple(builder, ary.shape, count=1)

    index = builder.load(iterobj.index)
    is_valid = builder.icmp(lc.ICMP_SLT, index, nitems)
    result.set_valid(is_valid)

    with builder.if_then(is_valid):
        value = _getitem_array_single_int(
            context, builder, iterty.yield_type, arrayty, ary, index
        )
        result.yield_(value)
        nindex = cgutils.increment_index(builder, index)
        builder.store(nindex, iterobj.index)


# ------------------------------------------------------------------------------
# Basic indexing (with integers and slices only)

def basic_indexing(context, builder, aryty, ary, index_types, indices,
                   boundscheck=None):
    """
    Perform basic indexing on the given array.
    A (data pointer, shapes, strides) tuple is returned describing
    the corresponding view.
    """
    zero = context.get_constant(types.intp, 0)

    shapes = cgutils.unpack_tuple(builder, ary.shape, aryty.ndim)
    strides = cgutils.unpack_tuple(builder, ary.strides, aryty.ndim)

    output_indices = []
    output_shapes = []
    output_strides = []

    ax = 0
    for indexval, idxty in zip(indices, index_types):
        if idxty is types.ellipsis:
            # Fill up missing dimensions at the middle
            n_missing = aryty.ndim - len(indices) + 1
            for i in range(n_missing):
                output_indices.append(zero)
                output_shapes.append(shapes[ax])
                output_strides.append(strides[ax])
                ax += 1
            continue
        # Regular index value
        if isinstance(idxty, types.SliceType):
            slice = context.make_helper(builder, idxty, value=indexval)
            slicing.guard_invalid_slice(context, builder, idxty, slice)
            slicing.fix_slice(builder, slice, shapes[ax])
            output_indices.append(slice.start)
            sh = slicing.get_slice_length(builder, slice)
            st = slicing.fix_stride(builder, slice, strides[ax])
            output_shapes.append(sh)
            output_strides.append(st)
        elif isinstance(idxty, types.Integer):
            ind = fix_integer_index(context, builder, idxty, indexval,
                                    shapes[ax])
            if boundscheck:
                cgutils.do_boundscheck(context, builder, ind, shapes[ax], ax)
            output_indices.append(ind)
        else:
            raise NotImplementedError("unexpected index type: %s" % (idxty,))
        ax += 1

    # Fill up missing dimensions at the end
    assert ax <= aryty.ndim
    while ax < aryty.ndim:
        output_shapes.append(shapes[ax])
        output_strides.append(strides[ax])
        ax += 1

    # No need to check wraparound, as negative indices were already
    # fixed in the loop above.
    dataptr = cgutils.get_item_pointer(context, builder, aryty, ary,
                                       output_indices,
                                       wraparound=False, boundscheck=False)
    return (dataptr, output_shapes, output_strides)


def make_view(context, builder, aryty, ary, return_type,
              data, shapes, strides):
    """
    Build a view over the given array with the given parameters.
    """
    retary = make_array(return_type)(context, builder)
    populate_array(retary,
                   data=data,
                   shape=shapes,
                   strides=strides,
                   itemsize=ary.itemsize,
                   meminfo=ary.meminfo,
                   parent=ary.parent)
    return retary


def _getitem_array_generic(context, builder, return_type, aryty, ary,
                           index_types, indices):
    """
    Return the result of indexing *ary* with the given *indices*,
    returning either a scalar or a view.
    """
    dataptr, view_shapes, view_strides = \
        basic_indexing(context, builder, aryty, ary, index_types, indices,
                       boundscheck=context.enable_boundscheck)

    if isinstance(return_type, types.Buffer):
        # Build array view
        retary = make_view(context, builder, aryty, ary, return_type,
                           dataptr, view_shapes, view_strides)
        return retary._getvalue()
    else:
        # Load scalar from 0-d result
        assert not view_shapes
        return load_item(context, builder, aryty, dataptr)


@lower_builtin(operator.getitem, types.Buffer, types.Integer)
@lower_builtin(operator.getitem, types.Buffer, types.SliceType)
def getitem_arraynd_intp(context, builder, sig, args):
    """
    Basic indexing with an integer or a slice.
    """
    aryty, idxty = sig.args
    ary, idx = args

    assert aryty.ndim >= 1
    ary = make_array(aryty)(context, builder, ary)

    res = _getitem_array_generic(context, builder, sig.return_type,
                                 aryty, ary, (idxty,), (idx,))
    return impl_ret_borrowed(context, builder, sig.return_type, res)


@lower_builtin(operator.getitem, types.Buffer, types.BaseTuple)
def getitem_array_tuple(context, builder, sig, args):
    """
    Basic or advanced indexing with a tuple.
    """
    aryty, tupty = sig.args
    ary, tup = args
    ary = make_array(aryty)(context, builder, ary)

    index_types = tupty.types
    indices = cgutils.unpack_tuple(builder, tup, count=len(tupty))

    index_types, indices = normalize_indices(context, builder,
                                             index_types, indices)

    if any(isinstance(ty, types.Array) for ty in index_types):
        # Advanced indexing
        return fancy_getitem(context, builder, sig, args,
                             aryty, ary, index_types, indices)

    res = _getitem_array_generic(context, builder, sig.return_type,
                                 aryty, ary, index_types, indices)
    return impl_ret_borrowed(context, builder, sig.return_type, res)


@lower_builtin(operator.setitem, types.Buffer, types.Any, types.Any)
def setitem_array(context, builder, sig, args):
    """
    array[a] = scalar_or_array
    array[a,..,b] = scalar_or_array
    """
    aryty, idxty, valty = sig.args
    ary, idx, val = args

    if isinstance(idxty, types.BaseTuple):
        index_types = idxty.types
        indices = cgutils.unpack_tuple(builder, idx, count=len(idxty))
    else:
        index_types = (idxty,)
        indices = (idx,)

    ary = make_array(aryty)(context, builder, ary)

    # First try basic indexing to see if a single array location is denoted.
    index_types, indices = normalize_indices(context, builder,
                                             index_types, indices)
    try:
        dataptr, shapes, strides = \
            basic_indexing(context, builder, aryty, ary, index_types, indices,
                           boundscheck=context.enable_boundscheck)
    except NotImplementedError:
        use_fancy_indexing = True
    else:
        use_fancy_indexing = bool(shapes)

    if use_fancy_indexing:
        # Index describes a non-trivial view => use generic slice assignment
        # (NOTE: this also handles scalar broadcasting)
        return fancy_setslice(context, builder, sig, args,
                              index_types, indices)

    # Store source value the given location
    val = context.cast(builder, val, valty, aryty.dtype)
    store_item(context, builder, aryty, val, dataptr)


@lower_builtin(len, types.Buffer)
def array_len(context, builder, sig, args):
    (aryty,) = sig.args
    (ary,) = args
    arystty = make_array(aryty)
    ary = arystty(context, builder, ary)
    shapeary = ary.shape
    res = builder.extract_value(shapeary, 0)
    return impl_ret_untracked(context, builder, sig.return_type, res)


@lower_builtin("array.item", types.Array)
def array_item(context, builder, sig, args):
    aryty, = sig.args
    ary, = args
    ary = make_array(aryty)(context, builder, ary)

    nitems = ary.nitems
    with builder.if_then(builder.icmp_signed('!=', nitems, nitems.type(1)),
                         likely=False):
        msg = "item(): can only convert an array of size 1 to a Python scalar"
        context.call_conv.return_user_exc(builder, ValueError, (msg,))

    return load_item(context, builder, aryty, ary.data)


@lower_builtin("array.itemset", types.Array, types.Any)
def array_itemset(context, builder, sig, args):
    aryty, valty = sig.args
    ary, val = args
    assert valty == aryty.dtype
    ary = make_array(aryty)(context, builder, ary)

    nitems = ary.nitems
    with builder.if_then(builder.icmp_signed('!=', nitems, nitems.type(1)),
                         likely=False):
        msg = "itemset(): can only write to an array of size 1"
        context.call_conv.return_user_exc(builder, ValueError, (msg,))

    store_item(context, builder, aryty, val, ary.data)
    return context.get_dummy_value()


# ------------------------------------------------------------------------------
# Advanced / fancy indexing


class Indexer(object):
    """
    Generic indexer interface, for generating indices over a fancy indexed
    array on a single dimension.
    """

    def prepare(self):
        """
        Prepare the indexer by initializing any required variables, basic
        blocks...
        """
        raise NotImplementedError

    def get_size(self):
        """
        Return this dimension's size as an integer.
        """
        raise NotImplementedError

    def get_shape(self):
        """
        Return this dimension's shape as a tuple.
        """
        raise NotImplementedError

    def get_index_bounds(self):
        """
        Return a half-open [lower, upper) range of indices this dimension
        is guaranteed not to step out of.
        """
        raise NotImplementedError

    def loop_head(self):
        """
        Start indexation loop.  Return a (index, count) tuple.
        *index* is an integer LLVM value representing the index over this
        dimension.
        *count* is either an integer LLVM value representing the current
        iteration count, or None if this dimension should be omitted from
        the indexation result.
        """
        raise NotImplementedError

    def loop_tail(self):
        """
        Finish indexation loop.
        """
        raise NotImplementedError


class EntireIndexer(Indexer):
    """
    Compute indices along an entire array dimension.
    """

    def __init__(self, context, builder, aryty, ary, dim):
        self.context = context
        self.builder = builder
        self.aryty = aryty
        self.ary = ary
        self.dim = dim
        self.ll_intp = self.context.get_value_type(types.intp)

    def prepare(self):
        builder = self.builder
        self.size = builder.extract_value(self.ary.shape, self.dim)
        self.index = cgutils.alloca_once(builder, self.ll_intp)
        self.bb_start = builder.append_basic_block()
        self.bb_end = builder.append_basic_block()

    def get_size(self):
        return self.size

    def get_shape(self):
        return (self.size,)

    def get_index_bounds(self):
        # [0, size)
        return (self.ll_intp(0), self.size)

    def loop_head(self):
        builder = self.builder
        # Initialize loop variable
        self.builder.store(Constant.int(self.ll_intp, 0), self.index)
        builder.branch(self.bb_start)
        builder.position_at_end(self.bb_start)
        cur_index = builder.load(self.index)
        with builder.if_then(builder.icmp_signed('>=', cur_index, self.size),
                             likely=False):
            builder.branch(self.bb_end)
        return cur_index, cur_index

    def loop_tail(self):
        builder = self.builder
        next_index = cgutils.increment_index(builder, builder.load(self.index))
        builder.store(next_index, self.index)
        builder.branch(self.bb_start)
        builder.position_at_end(self.bb_end)


class IntegerIndexer(Indexer):
    """
    Compute indices from a single integer.
    """

    def __init__(self, context, builder, idx):
        self.context = context
        self.builder = builder
        self.idx = idx
        self.ll_intp = self.context.get_value_type(types.intp)

    def prepare(self):
        pass

    def get_size(self):
        return Constant.int(self.ll_intp, 1)

    def get_shape(self):
        return ()

    def get_index_bounds(self):
        # [idx, idx+1)
        return (self.idx, self.builder.add(self.idx, self.get_size()))

    def loop_head(self):
        return self.idx, None

    def loop_tail(self):
        pass


class IntegerArrayIndexer(Indexer):
    """
    Compute indices from an array of integer indices.
    """

    def __init__(self, context, builder, idxty, idxary, size):
        self.context = context
        self.builder = builder
        self.idxty = idxty
        self.idxary = idxary
        self.size = size
        assert idxty.ndim == 1
        self.ll_intp = self.context.get_value_type(types.intp)

    def prepare(self):
        builder = self.builder
        self.idx_size = cgutils.unpack_tuple(builder, self.idxary.shape)[0]
        self.idx_index = cgutils.alloca_once(builder, self.ll_intp)
        self.bb_start = builder.append_basic_block()
        self.bb_end = builder.append_basic_block()

    def get_size(self):
        return self.idx_size

    def get_shape(self):
        return (self.idx_size,)

    def get_index_bounds(self):
        # Pessimal heuristic, as we don't want to scan for the min and max
        return (self.ll_intp(0), self.size)

    def loop_head(self):
        builder = self.builder
        # Initialize loop variable
        self.builder.store(Constant.int(self.ll_intp, 0), self.idx_index)
        builder.branch(self.bb_start)
        builder.position_at_end(self.bb_start)
        cur_index = builder.load(self.idx_index)
        with builder.if_then(
            builder.icmp_signed('>=', cur_index, self.idx_size),
            likely=False
        ):
            builder.branch(self.bb_end)
        # Load the actual index from the array of indices
        index = _getitem_array_single_int(
            self.context, builder, self.idxty.dtype, self.idxty, self.idxary,
            cur_index
        )
        index = fix_integer_index(self.context, builder,
                                  self.idxty.dtype, index, self.size)
        return index, cur_index

    def loop_tail(self):
        builder = self.builder
        next_index = cgutils.increment_index(builder,
                                             builder.load(self.idx_index))
        builder.store(next_index, self.idx_index)
        builder.branch(self.bb_start)
        builder.position_at_end(self.bb_end)


class BooleanArrayIndexer(Indexer):
    """
    Compute indices from an array of boolean predicates.
    """

    def __init__(self, context, builder, idxty, idxary):
        self.context = context
        self.builder = builder
        self.idxty = idxty
        self.idxary = idxary
        assert idxty.ndim == 1
        self.ll_intp = self.context.get_value_type(types.intp)
        self.zero = Constant.int(self.ll_intp, 0)

    def prepare(self):
        builder = self.builder
        self.size = cgutils.unpack_tuple(builder, self.idxary.shape)[0]
        self.idx_index = cgutils.alloca_once(builder, self.ll_intp)
        self.count = cgutils.alloca_once(builder, self.ll_intp)
        self.bb_start = builder.append_basic_block()
        self.bb_tail = builder.append_basic_block()
        self.bb_end = builder.append_basic_block()

    def get_size(self):
        builder = self.builder
        count = cgutils.alloca_once_value(builder, self.zero)
        # Sum all true values
        with cgutils.for_range(builder, self.size) as loop:
            c = builder.load(count)
            pred = _getitem_array_single_int(
                self.context, builder, self.idxty.dtype,
                self.idxty, self.idxary, loop.index
            )
            c = builder.add(c, builder.zext(pred, c.type))
            builder.store(c, count)

        return builder.load(count)

    def get_shape(self):
        return (self.get_size(),)

    def get_index_bounds(self):
        # Pessimal heuristic, as we don't want to scan for the
        # first and last true items
        return (self.ll_intp(0), self.size)

    def loop_head(self):
        builder = self.builder
        # Initialize loop variable
        self.builder.store(self.zero, self.idx_index)
        self.builder.store(self.zero, self.count)
        builder.branch(self.bb_start)
        builder.position_at_end(self.bb_start)
        cur_index = builder.load(self.idx_index)
        cur_count = builder.load(self.count)
        with builder.if_then(builder.icmp_signed('>=', cur_index, self.size),
                             likely=False):
            builder.branch(self.bb_end)
        # Load the predicate and branch if false
        pred = _getitem_array_single_int(
            self.context, builder, self.idxty.dtype, self.idxty, self.idxary,
            cur_index
        )
        with builder.if_then(builder.not_(pred)):
            builder.branch(self.bb_tail)
        # Increment the count for next iteration
        next_count = cgutils.increment_index(builder, cur_count)
        builder.store(next_count, self.count)
        return cur_index, cur_count

    def loop_tail(self):
        builder = self.builder
        builder.branch(self.bb_tail)
        builder.position_at_end(self.bb_tail)
        next_index = cgutils.increment_index(builder,
                                             builder.load(self.idx_index))
        builder.store(next_index, self.idx_index)
        builder.branch(self.bb_start)
        builder.position_at_end(self.bb_end)


class SliceIndexer(Indexer):
    """
    Compute indices along a slice.
    """

    def __init__(self, context, builder, aryty, ary, dim, idxty, slice):
        self.context = context
        self.builder = builder
        self.aryty = aryty
        self.ary = ary
        self.dim = dim
        self.idxty = idxty
        self.slice = slice
        self.ll_intp = self.context.get_value_type(types.intp)
        self.zero = Constant.int(self.ll_intp, 0)

    def prepare(self):
        builder = self.builder
        # Fix slice for the dimension's size
        self.dim_size = builder.extract_value(self.ary.shape, self.dim)
        slicing.guard_invalid_slice(self.context, builder, self.idxty,
                                    self.slice)
        slicing.fix_slice(builder, self.slice, self.dim_size)
        self.is_step_negative = cgutils.is_neg_int(builder, self.slice.step)
        # Create loop entities
        self.index = cgutils.alloca_once(builder, self.ll_intp)
        self.count = cgutils.alloca_once(builder, self.ll_intp)
        self.bb_start = builder.append_basic_block()
        self.bb_end = builder.append_basic_block()

    def get_size(self):
        return slicing.get_slice_length(self.builder, self.slice)

    def get_shape(self):
        return (self.get_size(),)

    def get_index_bounds(self):
        lower, upper = slicing.get_slice_bounds(self.builder, self.slice)
        return lower, upper

    def loop_head(self):
        builder = self.builder
        # Initialize loop variable
        self.builder.store(self.slice.start, self.index)
        self.builder.store(self.zero, self.count)
        builder.branch(self.bb_start)
        builder.position_at_end(self.bb_start)
        cur_index = builder.load(self.index)
        cur_count = builder.load(self.count)
        is_finished = builder.select(self.is_step_negative,
                                     builder.icmp_signed('<=', cur_index,
                                                         self.slice.stop),
                                     builder.icmp_signed('>=', cur_index,
                                                         self.slice.stop))
        with builder.if_then(is_finished, likely=False):
            builder.branch(self.bb_end)
        return cur_index, cur_count

    def loop_tail(self):
        builder = self.builder
        next_index = builder.add(builder.load(self.index), self.slice.step,
                                 flags=['nsw'])
        builder.store(next_index, self.index)
        next_count = cgutils.increment_index(builder, builder.load(self.count))
        builder.store(next_count, self.count)
        builder.branch(self.bb_start)
        builder.position_at_end(self.bb_end)


class FancyIndexer(object):
    """
    Perform fancy indexing on the given array.
    """

    def __init__(self, context, builder, aryty, ary, index_types, indices):
        self.context = context
        self.builder = builder
        self.aryty = aryty
        self.shapes = cgutils.unpack_tuple(builder, ary.shape, aryty.ndim)
        self.strides = cgutils.unpack_tuple(builder, ary.strides, aryty.ndim)
        self.ll_intp = self.context.get_value_type(types.intp)

        indexers = []

        ax = 0
        for indexval, idxty in zip(indices, index_types):
            if idxty is types.ellipsis:
                # Fill up missing dimensions at the middle
                n_missing = aryty.ndim - len(indices) + 1
                for i in range(n_missing):
                    indexer = EntireIndexer(context, builder, aryty, ary, ax)
                    indexers.append(indexer)
                    ax += 1
                continue

            # Regular index value
            if isinstance(idxty, types.SliceType):
                slice = context.make_helper(builder, idxty, indexval)
                indexer = SliceIndexer(context, builder, aryty, ary, ax,
                                       idxty, slice)
                indexers.append(indexer)
            elif isinstance(idxty, types.Integer):
                ind = fix_integer_index(context, builder, idxty, indexval,
                                        self.shapes[ax])
                indexer = IntegerIndexer(context, builder, ind)
                indexers.append(indexer)
            elif isinstance(idxty, types.Array):
                idxary = make_array(idxty)(context, builder, indexval)
                if isinstance(idxty.dtype, types.Integer):
                    indexer = IntegerArrayIndexer(context, builder,
                                                  idxty, idxary,
                                                  self.shapes[ax])
                elif isinstance(idxty.dtype, types.Boolean):
                    indexer = BooleanArrayIndexer(context, builder,
                                                  idxty, idxary)
                else:
                    assert 0
                indexers.append(indexer)
            else:
                raise AssertionError("unexpected index type: %s" % (idxty,))
            ax += 1

        # Fill up missing dimensions at the end
        assert ax <= aryty.ndim, (ax, aryty.ndim)
        while ax < aryty.ndim:
            indexer = EntireIndexer(context, builder, aryty, ary, ax)
            indexers.append(indexer)
            ax += 1

        assert len(indexers) == aryty.ndim, (len(indexers), aryty.ndim)
        self.indexers = indexers

    def prepare(self):
        for i in self.indexers:
            i.prepare()
        # Compute the resulting shape
        self.indexers_shape = sum([i.get_shape() for i in self.indexers], ())

    def get_shape(self):
        """
        Get the resulting data shape as Python tuple.
        """
        return self.indexers_shape

    def get_offset_bounds(self, strides, itemsize):
        """
        Get a half-open [lower, upper) range of byte offsets spanned by
        the indexer with the given strides and itemsize.  The indexer is
        guaranteed to not go past those bounds.
        """
        assert len(strides) == self.aryty.ndim
        builder = self.builder
        is_empty = cgutils.false_bit
        zero = self.ll_intp(0)
        one = self.ll_intp(1)
        lower = zero
        upper = zero
        for indexer, shape, stride in zip(self.indexers, self.indexers_shape,
                                          strides):
            is_empty = builder.or_(is_empty,
                                   builder.icmp_unsigned('==', shape, zero))
            # Compute [lower, upper) indices on this dimension
            lower_index, upper_index = indexer.get_index_bounds()
            lower_offset = builder.mul(stride, lower_index)
            upper_offset = builder.mul(stride, builder.sub(upper_index, one))
            # Adjust total interval
            is_downwards = builder.icmp_signed('<', stride, zero)
            lower = builder.add(lower,
                                builder.select(is_downwards,
                                               upper_offset,
                                               lower_offset))
            upper = builder.add(upper,
                                builder.select(is_downwards,
                                               lower_offset,
                                               upper_offset))
        # Make interval half-open
        upper = builder.add(upper, itemsize)
        # Adjust for empty shape
        lower = builder.select(is_empty, zero, lower)
        upper = builder.select(is_empty, zero, upper)
        return lower, upper

    def begin_loops(self):
        indices, counts = zip(*(i.loop_head() for i in self.indexers))
        return indices, counts

    def end_loops(self):
        for i in reversed(self.indexers):
            i.loop_tail()


def fancy_getitem(context, builder, sig, args,
                  aryty, ary, index_types, indices):

    shapes = cgutils.unpack_tuple(builder, ary.shape)
    strides = cgutils.unpack_tuple(builder, ary.strides)
    data = ary.data

    indexer = FancyIndexer(context, builder, aryty, ary,
                           index_types, indices)
    indexer.prepare()

    # Construct output array
    out_ty = sig.return_type
    out_shapes = indexer.get_shape()

    out = _empty_nd_impl(context, builder, out_ty, out_shapes)
    out_data = out.data
    out_idx = cgutils.alloca_once_value(builder,
                                        context.get_constant(types.intp, 0))

    # Loop on source and copy to destination
    indices, _ = indexer.begin_loops()

    # No need to check for wraparound, as the indexers all ensure
    # a positive index is returned.
    ptr = cgutils.get_item_pointer2(context, builder, data, shapes, strides,
                                    aryty.layout, indices, wraparound=False,
                                    boundscheck=context.enable_boundscheck)
    val = load_item(context, builder, aryty, ptr)

    # Since the destination is C-contiguous, no need for multi-dimensional
    # indexing.
    cur = builder.load(out_idx)
    ptr = builder.gep(out_data, [cur])
    store_item(context, builder, out_ty, val, ptr)
    next_idx = cgutils.increment_index(builder, cur)
    builder.store(next_idx, out_idx)

    indexer.end_loops()

    return impl_ret_new_ref(context, builder, out_ty, out._getvalue())


@lower_builtin(operator.getitem, types.Buffer, types.Array)
def fancy_getitem_array(context, builder, sig, args):
    """
    Advanced or basic indexing with an array.
    """
    aryty, idxty = sig.args
    ary, idx = args
    ary = make_array(aryty)(context, builder, ary)
    if idxty.ndim == 0:
        # 0-d array index acts as a basic integer index
        idxty, idx = normalize_index(context, builder, idxty, idx)
        res = _getitem_array_generic(context, builder, sig.return_type,
                                     aryty, ary, (idxty,), (idx,))
        return impl_ret_borrowed(context, builder, sig.return_type, res)
    else:
        # Advanced indexing
        return fancy_getitem(context, builder, sig, args,
                             aryty, ary, (idxty,), (idx,))


def offset_bounds_from_strides(context, builder, arrty, arr, shapes, strides):
    """
    Compute a half-open range [lower, upper) of byte offsets from the
    array's data pointer, that bound the in-memory extent of the array.

    This mimicks offset_bounds_from_strides() from
    numpy/core/src/private/mem_overlap.c
    """
    itemsize = arr.itemsize
    zero = itemsize.type(0)
    one = zero.type(1)
    if arrty.layout in 'CF':
        # Array is contiguous: contents are laid out sequentially
        # starting from arr.data and upwards
        lower = zero
        upper = builder.mul(itemsize, arr.nitems)
    else:
        # Non-contiguous array: need to examine strides
        lower = zero
        upper = zero
        for i in range(arrty.ndim):
            # Compute the largest byte offset on this dimension
            #   max_axis_offset = strides[i] * (shapes[i] - 1)
            # (shapes[i] == 0 is catered for by the empty array case below)
            max_axis_offset = builder.mul(strides[i],
                                          builder.sub(shapes[i], one))
            is_upwards = builder.icmp_signed('>=', max_axis_offset, zero)
            # Expand either upwards or downwards depending on stride
            upper = builder.select(is_upwards,
                                   builder.add(upper, max_axis_offset), upper)
            lower = builder.select(is_upwards,
                                   lower, builder.add(lower, max_axis_offset))
        # Return a half-open range
        upper = builder.add(upper, itemsize)
        # Adjust for empty arrays
        is_empty = builder.icmp_signed('==', arr.nitems, zero)
        upper = builder.select(is_empty, zero, upper)
        lower = builder.select(is_empty, zero, lower)

    return lower, upper


def compute_memory_extents(context, builder, lower, upper, data):
    """
    Given [lower, upper) byte offsets and a base data pointer,
    compute the memory pointer bounds as pointer-sized integers.
    """
    data_ptr_as_int = builder.ptrtoint(data, lower.type)
    start = builder.add(data_ptr_as_int, lower)
    end = builder.add(data_ptr_as_int, upper)
    return start, end


def get_array_memory_extents(context, builder, arrty, arr, shapes, strides,
                             data):
    """
    Compute a half-open range [start, end) of pointer-sized integers
    which fully contain the array data.
    """
    lower, upper = offset_bounds_from_strides(context, builder, arrty, arr,
                                              shapes, strides)
    return compute_memory_extents(context, builder, lower, upper, data)


def extents_may_overlap(context, builder, a_start, a_end, b_start, b_end):
    """
    Whether two memory extents [a_start, a_end) and [b_start, b_end)
    may overlap.
    """
    # Comparisons are unsigned, since we are really comparing pointers
    may_overlap = builder.and_(
        builder.icmp_unsigned('<', a_start, b_end),
        builder.icmp_unsigned('<', b_start, a_end),
    )
    return may_overlap


def maybe_copy_source(context, builder, use_copy,
                      srcty, src, src_shapes, src_strides, src_data):
    ptrty = src_data.type

    copy_layout = 'C'
    copy_data = cgutils.alloca_once_value(builder, src_data)
    copy_shapes = src_shapes
    copy_strides = None  # unneeded for contiguous arrays

    with builder.if_then(use_copy, likely=False):
        # Allocate temporary scratchpad
        # XXX: should we use a stack-allocated array for very small
        # data sizes?
        allocsize = builder.mul(src.itemsize, src.nitems)
        data = context.nrt.allocate(builder, allocsize)
        voidptrty = data.type
        data = builder.bitcast(data, ptrty)
        builder.store(data, copy_data)

        # Copy source data into scratchpad
        intp_t = context.get_value_type(types.intp)

        with cgutils.loop_nest(builder, src_shapes, intp_t) as indices:
            src_ptr = cgutils.get_item_pointer2(context, builder, src_data,
                                                src_shapes, src_strides,
                                                srcty.layout, indices)
            dest_ptr = cgutils.get_item_pointer2(context, builder, data,
                                                 copy_shapes, copy_strides,
                                                 copy_layout, indices)
            builder.store(builder.load(src_ptr), dest_ptr)

    def src_getitem(source_indices):
        assert len(source_indices) == srcty.ndim
        src_ptr = cgutils.alloca_once(builder, ptrty)
        with builder.if_else(use_copy, likely=False) as (if_copy, otherwise):
            with if_copy:
                builder.store(
                    cgutils.get_item_pointer2(context, builder,
                                              builder.load(copy_data),
                                              copy_shapes, copy_strides,
                                              copy_layout, source_indices,
                                              wraparound=False),
                    src_ptr)
            with otherwise:
                builder.store(
                    cgutils.get_item_pointer2(context, builder, src_data,
                                              src_shapes, src_strides,
                                              srcty.layout, source_indices,
                                              wraparound=False),
                    src_ptr)
        return load_item(context, builder, srcty, builder.load(src_ptr))

    def src_cleanup():
        # Deallocate memory
        with builder.if_then(use_copy, likely=False):
            data = builder.load(copy_data)
            data = builder.bitcast(data, voidptrty)
            context.nrt.free(builder, data)

    return src_getitem, src_cleanup


def _bc_adjust_dimension(context, builder, shapes, strides, target_shape):
    """
    Preprocess dimension for broadcasting.
    Returns (shapes, strides) such that the ndim match *target_shape*.
    When expanding to higher ndim, the returning shapes and strides are
    prepended with ones and zeros, respectively.
    When truncating to lower ndim, the shapes are checked (in runtime).
    All extra dimension must have size of 1.
    """
    zero = context.get_constant(types.uintp, 0)
    one = context.get_constant(types.uintp, 1)

    # Adjust for broadcasting to higher dimension
    if len(target_shape) > len(shapes):
        nd_diff = len(target_shape) - len(shapes)
        # Fill missing shapes with one, strides with zeros
        shapes = [one] * nd_diff + shapes
        strides = [zero] * nd_diff + strides
    # Adjust for broadcasting to lower dimension
    elif len(target_shape) < len(shapes):
        # Accepted if all extra dims has shape 1
        nd_diff = len(shapes) - len(target_shape)
        dim_is_one = [builder.icmp_unsigned('==', sh, one)
                      for sh in shapes[:nd_diff]]
        accepted = functools.reduce(builder.and_, dim_is_one,
                                    cgutils.true_bit)
        # Check error
        with builder.if_then(builder.not_(accepted), likely=False):
            msg = "cannot broadcast source array for assignment"
            context.call_conv.return_user_exc(builder, ValueError, (msg,))
        # Truncate extra shapes, strides
        shapes = shapes[nd_diff:]
        strides = strides[nd_diff:]

    return shapes, strides


def _bc_adjust_shape_strides(context, builder, shapes, strides, target_shape):
    """
    Broadcast shapes and strides to target_shape given that their ndim already
    matches.  For each location where the shape is 1 and does not match the
    dim for target, it is set to the value at the target and the stride is
    set to zero.
    """
    bc_shapes = []
    bc_strides = []
    zero = context.get_constant(types.uintp, 0)
    one = context.get_constant(types.uintp, 1)
    # Adjust all mismatching ones in shape
    mismatch = [builder.icmp_signed('!=', tar, old)
                for tar, old in zip(target_shape, shapes)]
    src_is_one = [builder.icmp_signed('==', old, one) for old in shapes]
    preds = [builder.and_(x, y) for x, y in zip(mismatch, src_is_one)]
    bc_shapes = [builder.select(p, tar, old)
                 for p, tar, old in zip(preds, target_shape, shapes)]
    bc_strides = [builder.select(p, zero, old)
                  for p, old in zip(preds, strides)]
    return bc_shapes, bc_strides


def _broadcast_to_shape(context, builder, arrtype, arr, target_shape):
    """
    Broadcast the given array to the target_shape.
    Returns (array_type, array)
    """
    # Compute broadcasted shape and strides
    shapes = cgutils.unpack_tuple(builder, arr.shape)
    strides = cgutils.unpack_tuple(builder, arr.strides)

    shapes, strides = _bc_adjust_dimension(context, builder, shapes, strides,
                                           target_shape)
    shapes, strides = _bc_adjust_shape_strides(context, builder, shapes,
                                               strides, target_shape)
    new_arrtype = arrtype.copy(ndim=len(target_shape), layout='A')
    # Create new view
    new_arr = make_array(new_arrtype)(context, builder)
    repl = dict(shape=cgutils.pack_array(builder, shapes),
                strides=cgutils.pack_array(builder, strides))
    cgutils.copy_struct(new_arr, arr, repl)
    return new_arrtype, new_arr


@intrinsic
def _numpy_broadcast_to(typingctx, array, shape):
    ret = array.copy(ndim=shape.count, layout='A', readonly=True)
    sig = ret(array, shape)

    def codegen(context, builder, sig, args):
        src, shape_ = args
        srcty = sig.args[0]

        src = make_array(srcty)(context, builder, src)
        shape_ = cgutils.unpack_tuple(builder, shape_)
        _, dest = _broadcast_to_shape(context, builder, srcty, src, shape_,)

        # Hack to get np.broadcast_to to return a read-only array
        setattr(dest, 'parent', Constant.null(
                context.get_value_type(dest._datamodel.get_type('parent'))))

        res = dest._getvalue()
        return impl_ret_borrowed(context, builder, sig.return_type, res)
    return sig, codegen


@register_jitable
def _can_broadcast(array, dest_shape):
    src_shape = array.shape
    src_ndim = len(src_shape)
    dest_ndim = len(dest_shape)
    if src_ndim > dest_ndim:
        raise ValueError('input operand has more dimensions than allowed '
                         'by the axis remapping')
    for size in dest_shape:
        if size < 0:
            raise ValueError('all elements of broadcast shape must be '
                             'non-negative')

    # based on _broadcast_onto function in numba/np/npyimpl.py
    src_index = 0
    dest_index = dest_ndim - src_ndim
    while src_index < src_ndim:
        src_dim = src_shape[src_index]
        dest_dim = dest_shape[dest_index]
        # possible cases for (src_dim, dest_dim):
        #  * (1, 1)   -> Ok
        #  * (>1, 1)  -> Error!
        #  * (>1, >1) -> src_dim == dest_dim else error!
        #  * (1, >1)  -> Ok
        if src_dim == dest_dim or src_dim == 1:
            src_index += 1
            dest_index += 1
        else:
            raise ValueError('operands could not be broadcast together '
                             'with remapped shapes')


@overload(np.broadcast_to)
def numpy_broadcast_to(array, shape):
    if not type_can_asarray(array):
        raise errors.TypingError('The first argument "array" must '
                                 'be array-like')

    if isinstance(shape, types.UniTuple):
        if not isinstance(shape.dtype, types.Integer):
            raise errors.TypingError('The second argument "shape" must '
                                     'be a tuple of integers')

        def impl(array, shape):
            array = np.asarray(array)
            _can_broadcast(array, shape)
            return _numpy_broadcast_to(array, shape)
    elif isinstance(shape, types.Integer):
        def impl(array, shape):
            return np.broadcast_to(array, (shape,))
    else:
        msg = ('The argument "shape" must be a tuple or an integer. '
               'Got %s' % shape)
        raise errors.TypingError(msg)
    return impl


def fancy_setslice(context, builder, sig, args, index_types, indices):
    """
    Implement slice assignment for arrays.  This implementation works for
    basic as well as fancy indexing, since there's no functional difference
    between the two for indexed assignment.
    """
    aryty, _, srcty = sig.args
    ary, _, src = args

    ary = make_array(aryty)(context, builder, ary)
    dest_shapes = cgutils.unpack_tuple(builder, ary.shape)
    dest_strides = cgutils.unpack_tuple(builder, ary.strides)
    dest_data = ary.data

    indexer = FancyIndexer(context, builder, aryty, ary,
                           index_types, indices)
    indexer.prepare()

    if isinstance(srcty, types.Buffer):
        # Source is an array
        src_dtype = srcty.dtype
        index_shape = indexer.get_shape()
        src = make_array(srcty)(context, builder, src)
        # Broadcast source array to shape
        srcty, src = _broadcast_to_shape(context, builder, srcty, src,
                                         index_shape)
        src_shapes = cgutils.unpack_tuple(builder, src.shape)
        src_strides = cgutils.unpack_tuple(builder, src.strides)
        src_data = src.data

        # Check shapes are equal
        shape_error = cgutils.false_bit
        assert len(index_shape) == len(src_shapes)

        for u, v in zip(src_shapes, index_shape):
            shape_error = builder.or_(shape_error,
                                      builder.icmp_signed('!=', u, v))

        with builder.if_then(shape_error, likely=False):
            msg = "cannot assign slice from input of different size"
            context.call_conv.return_user_exc(builder, ValueError, (msg,))

        # Check for array overlap
        src_start, src_end = get_array_memory_extents(context, builder, srcty,
                                                      src, src_shapes,
                                                      src_strides, src_data)

        dest_lower, dest_upper = indexer.get_offset_bounds(dest_strides,
                                                           ary.itemsize)
        dest_start, dest_end = compute_memory_extents(context, builder,
                                                      dest_lower, dest_upper,
                                                      dest_data)

        use_copy = extents_may_overlap(context, builder, src_start, src_end,
                                       dest_start, dest_end)

        src_getitem, src_cleanup = maybe_copy_source(context, builder, use_copy,
                                                     srcty, src, src_shapes,
                                                     src_strides, src_data)

    elif isinstance(srcty, types.Sequence):
        src_dtype = srcty.dtype

        # Check shape is equal to sequence length
        index_shape = indexer.get_shape()
        assert len(index_shape) == 1
        len_impl = context.get_function(len, signature(types.intp, srcty))
        seq_len = len_impl(builder, (src,))

        shape_error = builder.icmp_signed('!=', index_shape[0], seq_len)

        with builder.if_then(shape_error, likely=False):
            msg = "cannot assign slice from input of different size"
            context.call_conv.return_user_exc(builder, ValueError, (msg,))

        def src_getitem(source_indices):
            idx, = source_indices
            getitem_impl = context.get_function(
                operator.getitem,
                signature(src_dtype, srcty, types.intp),
            )
            return getitem_impl(builder, (src, idx))

        def src_cleanup():
            pass

    else:
        # Source is a scalar (broadcast or not, depending on destination
        # shape).
        src_dtype = srcty

        def src_getitem(source_indices):
            return src

        def src_cleanup():
            pass

    # Loop on destination and copy from source to destination
    dest_indices, counts = indexer.begin_loops()

    # Source is iterated in natural order
    source_indices = tuple(c for c in counts if c is not None)
    val = src_getitem(source_indices)

    # Cast to the destination dtype (cross-dtype slice assignement is allowed)
    val = context.cast(builder, val, src_dtype, aryty.dtype)

    # No need to check for wraparound, as the indexers all ensure
    # a positive index is returned.
    dest_ptr = cgutils.get_item_pointer2(context, builder, dest_data,
                                         dest_shapes, dest_strides,
                                         aryty.layout, dest_indices,
                                         wraparound=False)
    store_item(context, builder, aryty, val, dest_ptr)

    indexer.end_loops()

    src_cleanup()

    return context.get_dummy_value()


# ------------------------------------------------------------------------------
# Shape / layout altering

def vararg_to_tuple(context, builder, sig, args):
    aryty = sig.args[0]
    dimtys = sig.args[1:]
    # values
    ary = args[0]
    dims = args[1:]
    # coerce all types to intp
    dims = [context.cast(builder, val, ty, types.intp)
            for ty, val in zip(dimtys, dims)]
    # make a tuple
    shape = cgutils.pack_array(builder, dims, dims[0].type)

    shapety = types.UniTuple(dtype=types.intp, count=len(dims))
    new_sig = typing.signature(sig.return_type, aryty, shapety)
    new_args = ary, shape

    return new_sig, new_args


@lower_builtin('array.transpose', types.Array)
def array_transpose(context, builder, sig, args):
    return array_T(context, builder, sig.args[0], args[0])


def permute_arrays(axis, shape, strides):
    if len(axis) != len(set(axis)):
        raise ValueError("repeated axis in transpose")
    dim = len(shape)
    for x in axis:
        if x >= dim or abs(x) > dim:
            raise ValueError("axis is out of bounds for array of "
                             "given dimension")

    shape[:] = shape[axis]
    strides[:] = strides[axis]


# Transposing an array involves permuting the shape and strides of the array
# based on the given axes.
@lower_builtin('array.transpose', types.Array, types.BaseTuple)
def array_transpose_tuple(context, builder, sig, args):
    aryty = sig.args[0]
    ary = make_array(aryty)(context, builder, args[0])

    axisty, axis = sig.args[1], args[1]
    num_axis, dtype = axisty.count, axisty.dtype

    ll_intp = context.get_value_type(types.intp)
    ll_ary_size = lc.Type.array(ll_intp, num_axis)

    # Allocate memory for axes, shapes, and strides arrays.
    arys = [axis, ary.shape, ary.strides]
    ll_arys = [cgutils.alloca_once(builder, ll_ary_size) for _ in arys]

    # Store axes, shapes, and strides arrays to the allocated memory.
    for src, dst in zip(arys, ll_arys):
        builder.store(src, dst)

    np_ary_ty = types.Array(dtype=dtype, ndim=1, layout='C')
    np_itemsize = context.get_constant(types.intp,
                                       context.get_abi_sizeof(ll_intp))

    # Form NumPy arrays for axes, shapes, and strides arrays.
    np_arys = [make_array(np_ary_ty)(context, builder) for _ in arys]

    # Roughly, `np_ary = np.array(ll_ary)` for each of axes, shapes, and strides
    for np_ary, ll_ary in zip(np_arys, ll_arys):
        populate_array(np_ary,
                       data=builder.bitcast(ll_ary, ll_intp.as_pointer()),
                       shape=[context.get_constant(types.intp, num_axis)],
                       strides=[np_itemsize],
                       itemsize=np_itemsize,
                       meminfo=None)

    # Pass NumPy arrays formed above to permute_arrays function that permutes
    # shapes and strides based on axis contents.
    context.compile_internal(builder, permute_arrays,
                             typing.signature(types.void,
                                              np_ary_ty, np_ary_ty, np_ary_ty),
                             [a._getvalue() for a in np_arys])

    # Make a new array based on permuted shape and strides and return it.
    ret = make_array(sig.return_type)(context, builder)
    populate_array(ret,
                   data=ary.data,
                   shape=builder.load(ll_arys[1]),
                   strides=builder.load(ll_arys[2]),
                   itemsize=ary.itemsize,
                   meminfo=ary.meminfo,
                   parent=ary.parent)
    res = ret._getvalue()
    return impl_ret_borrowed(context, builder, sig.return_type, res)


@lower_builtin('array.transpose', types.Array, types.VarArg(types.Any))
def array_transpose_vararg(context, builder, sig, args):
    new_sig, new_args = vararg_to_tuple(context, builder, sig, args)
    return array_transpose_tuple(context, builder, new_sig, new_args)


@overload(np.transpose)
def numpy_transpose(a, axes=None):
    if isinstance(a, types.BaseTuple):
        raise errors.UnsupportedError("np.transpose does not accept tuples")

    if axes is None:
        def np_transpose_impl(a, axes=None):
            return a.transpose()
    else:
        def np_transpose_impl(a, axes=None):
            return a.transpose(axes)

    return np_transpose_impl


@lower_getattr(types.Array, 'T')
def array_T(context, builder, typ, value):
    if typ.ndim <= 1:
        res = value
    else:
        ary = make_array(typ)(context, builder, value)
        ret = make_array(typ)(context, builder)
        shapes = cgutils.unpack_tuple(builder, ary.shape, typ.ndim)
        strides = cgutils.unpack_tuple(builder, ary.strides, typ.ndim)
        populate_array(ret,
                       data=ary.data,
                       shape=cgutils.pack_array(builder, shapes[::-1]),
                       strides=cgutils.pack_array(builder, strides[::-1]),
                       itemsize=ary.itemsize,
                       meminfo=ary.meminfo,
                       parent=ary.parent)
        res = ret._getvalue()
    return impl_ret_borrowed(context, builder, typ, res)


@overload(np.logspace)
def numpy_logspace(start, stop, num=50):
    if not isinstance(start, types.Number):
        raise errors.TypingError('The first argument "start" must be a number')
    if not isinstance(stop, types.Number):
        raise errors.TypingError('The second argument "stop" must be a number')
    if not isinstance(num, (int, types.Integer)):
        raise errors.TypingError('The third argument "num" must be an integer')

    def impl(start, stop, num=50):
        y = np.linspace(start, stop, num)
        return np.power(10.0, y)

    return impl


@overload(np.rot90)
def numpy_rot90(arr, k=1):
    # supporting axes argument it needs to be included in np.flip
    if not isinstance(k, (int, types.Integer)):
        raise errors.TypingError('The second argument "k" must be an integer')
    if not isinstance(arr, types.Array):
        raise errors.TypingError('The first argument "arr" must be an array')

    if arr.ndim < 2:
        raise errors.NumbaValueError('Input must be >= 2-d.')

    def impl(arr, k=1):
        k = k % 4
        if k == 0:
            return arr[:]
        elif k == 1:
            return np.swapaxes(np.fliplr(arr), 0, 1)
        elif k == 2:
            return np.flipud(np.fliplr(arr))
        elif k == 3:
            return np.fliplr(np.swapaxes(arr, 0, 1))
        else:
            raise AssertionError  # unreachable

    return impl


def _attempt_nocopy_reshape(context, builder, aryty, ary,
                            newnd, newshape, newstrides):
    """
    Call into Numba_attempt_nocopy_reshape() for the given array type
    and instance, and the specified new shape.

    Return value is non-zero if successful, and the array pointed to
    by *newstrides* will be filled up with the computed results.
    """
    ll_intp = context.get_value_type(types.intp)
    ll_intp_star = ll_intp.as_pointer()
    ll_intc = context.get_value_type(types.intc)
    fnty = lc.Type.function(ll_intc, [
        # nd, *dims, *strides
        ll_intp, ll_intp_star, ll_intp_star,
        # newnd, *newdims, *newstrides
        ll_intp, ll_intp_star, ll_intp_star,
        # itemsize, is_f_order
        ll_intp, ll_intc])
    fn = cgutils.get_or_insert_function(builder.module, fnty,
                                        "numba_attempt_nocopy_reshape")

    nd = ll_intp(aryty.ndim)
    shape = cgutils.gep_inbounds(builder, ary._get_ptr_by_name('shape'), 0, 0)
    strides = cgutils.gep_inbounds(builder, ary._get_ptr_by_name('strides'),
                                   0, 0)
    newnd = ll_intp(newnd)
    newshape = cgutils.gep_inbounds(builder, newshape, 0, 0)
    newstrides = cgutils.gep_inbounds(builder, newstrides, 0, 0)
    is_f_order = ll_intc(0)
    res = builder.call(fn, [nd, shape, strides,
                            newnd, newshape, newstrides,
                            ary.itemsize, is_f_order])
    return res


def normalize_reshape_value(origsize, shape):
    num_neg_value = 0
    known_size = 1
    for ax, s in enumerate(shape):
        if s < 0:
            num_neg_value += 1
            neg_ax = ax
        else:
            known_size *= s

    if num_neg_value == 0:
        if origsize != known_size:
            raise ValueError("total size of new array must be unchanged")

    elif num_neg_value == 1:
        # Infer negative dimension
        if known_size == 0:
            inferred = 0
            ok = origsize == 0
        else:
            inferred = origsize // known_size
            ok = origsize % known_size == 0
        if not ok:
            raise ValueError("total size of new array must be unchanged")
        shape[neg_ax] = inferred

    else:
        raise ValueError("multiple negative shape values")


@lower_builtin('array.reshape', types.Array, types.BaseTuple)
def array_reshape(context, builder, sig, args):
    aryty = sig.args[0]
    retty = sig.return_type

    shapety = sig.args[1]
    shape = args[1]

    ll_intp = context.get_value_type(types.intp)
    ll_shape = lc.Type.array(ll_intp, shapety.count)

    ary = make_array(aryty)(context, builder, args[0])

    # We will change the target shape in this slot
    # (see normalize_reshape_value() below)
    newshape = cgutils.alloca_once(builder, ll_shape)
    builder.store(shape, newshape)

    # Create a shape array pointing to the value of newshape.
    # (roughly, `shape_ary = np.array(ary.shape)`)
    shape_ary_ty = types.Array(dtype=shapety.dtype, ndim=1, layout='C')
    shape_ary = make_array(shape_ary_ty)(context, builder)
    shape_itemsize = context.get_constant(types.intp,
                                          context.get_abi_sizeof(ll_intp))
    populate_array(shape_ary,
                   data=builder.bitcast(newshape, ll_intp.as_pointer()),
                   shape=[context.get_constant(types.intp, shapety.count)],
                   strides=[shape_itemsize],
                   itemsize=shape_itemsize,
                   meminfo=None)

    # Compute the original array size
    size = ary.nitems

    # Call our normalizer which will fix the shape array in case of negative
    # shape value
    context.compile_internal(builder, normalize_reshape_value,
                             typing.signature(types.void,
                                              types.uintp, shape_ary_ty),
                             [size, shape_ary._getvalue()])

    # Perform reshape (nocopy)
    newnd = shapety.count
    newstrides = cgutils.alloca_once(builder, ll_shape)

    ok = _attempt_nocopy_reshape(context, builder, aryty, ary, newnd,
                                 newshape, newstrides)
    fail = builder.icmp_unsigned('==', ok, ok.type(0))

    with builder.if_then(fail):
        msg = "incompatible shape for array"
        context.call_conv.return_user_exc(builder, NotImplementedError, (msg,))

    ret = make_array(retty)(context, builder)
    populate_array(ret,
                   data=ary.data,
                   shape=builder.load(newshape),
                   strides=builder.load(newstrides),
                   itemsize=ary.itemsize,
                   meminfo=ary.meminfo,
                   parent=ary.parent)
    res = ret._getvalue()
    return impl_ret_borrowed(context, builder, sig.return_type, res)


@lower_builtin('array.reshape', types.Array, types.VarArg(types.Any))
def array_reshape_vararg(context, builder, sig, args):
    new_sig, new_args = vararg_to_tuple(context, builder, sig, args)
    return array_reshape(context, builder, new_sig, new_args)


@overload(np.reshape)
def np_reshape(a, shape):
    def np_reshape_impl(a, shape):
        return a.reshape(shape)
    return np_reshape_impl


@overload(np.append)
def np_append(arr, values, axis=None):

    if not type_can_asarray(arr):
        raise errors.TypingError('The first argument "arr" must be array-like')

    if not type_can_asarray(values):
        raise errors.TypingError('The second argument "values" must be '
                                 'array-like')

    if is_nonelike(axis):
        def impl(arr, values, axis=None):
            arr = np.ravel(np.asarray(arr))
            values = np.ravel(np.asarray(values))
            return np.concatenate((arr, values))
    else:

        if not isinstance(axis, types.Integer):
            raise errors.TypingError('The third argument "axis" must be an '
                                     'integer')

        def impl(arr, values, axis=None):
            return np.concatenate((arr, values), axis=axis)
    return impl


@lower_builtin('array.ravel', types.Array)
def array_ravel(context, builder, sig, args):
    # Only support no argument version (default order='C')
    def imp_nocopy(ary):
        """No copy version"""
        return ary.reshape(ary.size)

    def imp_copy(ary):
        """Copy version"""
        return ary.flatten()

    # If the input array is C layout already, use the nocopy version
    if sig.args[0].layout == 'C':
        imp = imp_nocopy
    # otherwise, use flatten under-the-hood
    else:
        imp = imp_copy

    res = context.compile_internal(builder, imp, sig, args)
    res = impl_ret_new_ref(context, builder, sig.return_type, res)
    return res


@lower_builtin(np.ravel, types.Array)
def np_ravel(context, builder, sig, args):
    def np_ravel_impl(a):
        return a.ravel()

    return context.compile_internal(builder, np_ravel_impl, sig, args)


@lower_builtin('array.flatten', types.Array)
def array_flatten(context, builder, sig, args):
    # Only support flattening to C layout currently.
    def imp(ary):
        return ary.copy().reshape(ary.size)

    res = context.compile_internal(builder, imp, sig, args)
    res = impl_ret_new_ref(context, builder, sig.return_type, res)
    return res


@overload(np.clip)
def np_clip(a, a_min, a_max, out=None):
    if not type_can_asarray(a):
        raise errors.TypingError('The argument "a" must be array-like')

    if not isinstance(a_min, (types.NoneType, types.Number)):
        raise errors.TypingError('The argument "a_min" must be a number')

    if not isinstance(a_max, (types.NoneType, types.Number)):
        raise errors.TypingError('The argument "a_max" must be a number')

    if not (isinstance(out, types.Array) or is_nonelike(out)):
        msg = 'The argument "out" must be an array if it is provided'
        raise errors.TypingError(msg)

    # TODO: support scalar a (issue #3469)
    a_min_is_none = a_min is None or isinstance(a_min, types.NoneType)
    a_max_is_none = a_max is None or isinstance(a_max, types.NoneType)

    def np_clip_impl(a, a_min, a_max, out=None):
        if a_min_is_none and a_max_is_none:
            raise ValueError("array_clip: must set either max or min")

        ret = np.empty_like(a) if out is None else out

        for index, val in np.ndenumerate(a):
            if a_min_is_none:
                if val > a_max:
                    ret[index] = a_max
                else:
                    ret[index] = val
            elif a_max_is_none:
                if val < a_min:
                    ret[index] = a_min
                else:
                    ret[index] = val
            else:
                ret[index] = min(max(val, a_min), a_max)
        return ret

    return np_clip_impl


@overload_method(types.Array, 'clip')
def array_clip(a, a_min=None, a_max=None, out=None):
    def impl(a, a_min=None, a_max=None, out=None):
        return np.clip(a, a_min, a_max, out)
    return impl


def _change_dtype(context, builder, oldty, newty, ary):
    """
    Attempt to fix up *ary* for switching from *oldty* to *newty*.

    See Numpy's array_descr_set()
    (np/core/src/multiarray/getset.c).
    Attempt to fix the array's shape and strides for a new dtype.
    False is returned on failure, True on success.
    """
    assert oldty.ndim == newty.ndim
    assert oldty.layout == newty.layout

    new_layout = ord(newty.layout)
    any_layout = ord('A')
    c_layout = ord('C')
    f_layout = ord('F')

    int8 = types.int8

    def imp(nd, dims, strides, old_itemsize, new_itemsize, layout):
        # Attempt to update the layout due to limitation of the numba
        # type system.
        if layout == any_layout:
            # Test rightmost stride to be contiguous
            if strides[-1] == old_itemsize:
                # Process this as if it is C contiguous
                layout = int8(c_layout)
            # Test leftmost stride to be F contiguous
            elif strides[0] == old_itemsize:
                # Process this as if it is F contiguous
                layout = int8(f_layout)

        if old_itemsize != new_itemsize and (layout == any_layout or nd == 0):
            return False

        if layout == c_layout:
            i = nd - 1
        else:
            i = 0

        if new_itemsize < old_itemsize:
            # If it is compatible, increase the size of the dimension
            # at the end (or at the front if F-contiguous)
            if (old_itemsize % new_itemsize) != 0:
                return False

            newdim = old_itemsize // new_itemsize
            dims[i] *= newdim
            strides[i] = new_itemsize

        elif new_itemsize > old_itemsize:
            # Determine if last (or first if F-contiguous) dimension
            # is compatible
            bytelength = dims[i] * old_itemsize
            if (bytelength % new_itemsize) != 0:
                return False

            dims[i] = bytelength // new_itemsize
            strides[i] = new_itemsize

        else:
            # Same item size: nothing to do (this also works for
            # non-contiguous arrays).
            pass

        return True

    old_itemsize = context.get_constant(types.intp,
                                        get_itemsize(context, oldty))
    new_itemsize = context.get_constant(types.intp,
                                        get_itemsize(context, newty))

    nd = context.get_constant(types.intp, newty.ndim)
    shape_data = cgutils.gep_inbounds(builder, ary._get_ptr_by_name('shape'),
                                      0, 0)
    strides_data = cgutils.gep_inbounds(builder,
                                        ary._get_ptr_by_name('strides'), 0, 0)

    shape_strides_array_type = types.Array(dtype=types.intp, ndim=1, layout='C')
    arycls = context.make_array(shape_strides_array_type)

    shape_constant = cgutils.pack_array(builder,
                                        [context.get_constant(types.intp,
                                                              newty.ndim)])

    sizeof_intp = context.get_abi_sizeof(context.get_data_type(types.intp))
    sizeof_intp = context.get_constant(types.intp, sizeof_intp)
    strides_constant = cgutils.pack_array(builder, [sizeof_intp])

    shape_ary = arycls(context, builder)

    populate_array(shape_ary,
                   data=shape_data,
                   shape=shape_constant,
                   strides=strides_constant,
                   itemsize=sizeof_intp,
                   meminfo=None)

    strides_ary = arycls(context, builder)
    populate_array(strides_ary,
                   data=strides_data,
                   shape=shape_constant,
                   strides=strides_constant,
                   itemsize=sizeof_intp,
                   meminfo=None)

    shape = shape_ary._getvalue()
    strides = strides_ary._getvalue()
    args = [nd, shape, strides, old_itemsize, new_itemsize,
            context.get_constant(types.int8, new_layout)]

    sig = signature(types.boolean,
                    types.intp,  # nd
                    shape_strides_array_type,  # dims
                    shape_strides_array_type,  # strides
                    types.intp,  # old_itemsize
                    types.intp,  # new_itemsize
                    types.int8,  # layout
                    )

    res = context.compile_internal(builder, imp, sig, args)
    update_array_info(newty, ary)
    res = impl_ret_borrowed(context, builder, sig.return_type, res)
    return res


@overload(np.shape)
def np_shape(a):
    if not type_can_asarray(a):
        raise errors.TypingError("The argument to np.shape must be array-like")

    def impl(a):
        return np.asarray(a).shape
    return impl

# ------------------------------------------------------------------------------


@overload(np.unique)
def np_unique(a):
    def np_unique_impl(a):
        b = np.sort(a.ravel())
        head = list(b[:1])
        tail = [x for i, x in enumerate(b[1:]) if b[i] != x]
        return np.array(head + tail)
    return np_unique_impl


@overload(np.repeat)
def np_repeat(a, repeats):
    # Implementation for repeats being a scalar is a module global function
    # (see below) because it might be called from the implementation below.

    def np_repeat_impl_repeats_array_like(a, repeats):
        # implementation if repeats is an array like
        repeats_array = np.asarray(repeats, dtype=np.int64)
        # if it is a singleton array, invoke the scalar implementation
        if repeats_array.shape[0] == 1:
            return np_repeat_impl_repeats_scaler(a, repeats_array[0])
        if np.any(repeats_array < 0):
            raise ValueError("negative dimensions are not allowed")
        asa = np.asarray(a)
        aravel = asa.ravel()
        n = aravel.shape[0]
        if aravel.shape != repeats_array.shape:
            raise ValueError(
                "operands could not be broadcast together")
        to_return = np.empty(np.sum(repeats_array), dtype=asa.dtype)
        pos = 0
        for i in range(n):
            to_return[pos : pos + repeats_array[i]] = aravel[i]
            pos += repeats_array[i]
        return to_return

    # type checking
    if isinstance(a, (types.Array,
                      types.List,
                      types.BaseTuple,
                      types.Number,
                      types.Boolean,
                      )
                  ):
        if isinstance(repeats, types.Integer):
            return np_repeat_impl_repeats_scaler
        elif isinstance(repeats, (types.Array, types.List)):
            if isinstance(repeats.dtype, types.Integer):
                return np_repeat_impl_repeats_array_like

        raise errors.TypingError(
            "The repeats argument must be an integer "
            "or an array-like of integer dtype")


@register_jitable
def np_repeat_impl_repeats_scaler(a, repeats):
    if repeats < 0:
        raise ValueError("negative dimensions are not allowed")
    asa = np.asarray(a)
    aravel = asa.ravel()
    n = aravel.shape[0]
    if repeats == 0:
        return np.empty(0, dtype=asa.dtype)
    elif repeats == 1:
        return np.copy(aravel)
    else:
        to_return = np.empty(n * repeats, dtype=asa.dtype)
        for i in range(n):
            to_return[i * repeats : (i + 1) * repeats] = aravel[i]
        return to_return


@extending.overload_method(types.Array, 'repeat')
def array_repeat(a, repeats):
    def array_repeat_impl(a, repeats):
        return np.repeat(a, repeats)

    return array_repeat_impl


@lower_builtin('array.view', types.Array, types.DTypeSpec)
def array_view(context, builder, sig, args):
    aryty = sig.args[0]
    retty = sig.return_type

    ary = make_array(aryty)(context, builder, args[0])
    ret = make_array(retty)(context, builder)
    # Copy all fields, casting the "data" pointer appropriately
    fields = set(ret._datamodel._fields)
    for k in sorted(fields):
        val = getattr(ary, k)
        if k == 'data':
            ptrty = ret.data.type
            ret.data = builder.bitcast(val, ptrty)
        else:
            setattr(ret, k, val)

    ok = _change_dtype(context, builder, aryty, retty, ret)
    fail = builder.icmp_unsigned('==', ok, lc.Constant.int(ok.type, 0))

    with builder.if_then(fail):
        msg = "new type not compatible with array"
        context.call_conv.return_user_exc(builder, ValueError, (msg,))

    res = ret._getvalue()
    return impl_ret_borrowed(context, builder, sig.return_type, res)


# ------------------------------------------------------------------------------
# Array attributes

@lower_getattr(types.Array, "dtype")
def array_dtype(context, builder, typ, value):
    res = context.get_dummy_value()
    return impl_ret_untracked(context, builder, typ, res)


@lower_getattr(types.Array, "shape")
@lower_getattr(types.MemoryView, "shape")
def array_shape(context, builder, typ, value):
    arrayty = make_array(typ)
    array = arrayty(context, builder, value)
    res = array.shape
    return impl_ret_untracked(context, builder, typ, res)


@lower_getattr(types.Array, "strides")
@lower_getattr(types.MemoryView, "strides")
def array_strides(context, builder, typ, value):
    arrayty = make_array(typ)
    array = arrayty(context, builder, value)
    res = array.strides
    return impl_ret_untracked(context, builder, typ, res)


@lower_getattr(types.Array, "ndim")
@lower_getattr(types.MemoryView, "ndim")
def array_ndim(context, builder, typ, value):
    res = context.get_constant(types.intp, typ.ndim)
    return impl_ret_untracked(context, builder, typ, res)


@lower_getattr(types.Array, "size")
def array_size(context, builder, typ, value):
    arrayty = make_array(typ)
    array = arrayty(context, builder, value)
    res = array.nitems
    return impl_ret_untracked(context, builder, typ, res)


@lower_getattr(types.Array, "itemsize")
@lower_getattr(types.MemoryView, "itemsize")
def array_itemsize(context, builder, typ, value):
    arrayty = make_array(typ)
    array = arrayty(context, builder, value)
    res = array.itemsize
    return impl_ret_untracked(context, builder, typ, res)


@lower_getattr(types.MemoryView, "nbytes")
def array_nbytes(context, builder, typ, value):
    """
    nbytes = size * itemsize
    """
    arrayty = make_array(typ)
    array = arrayty(context, builder, value)
    res = builder.mul(array.nitems, array.itemsize)
    return impl_ret_untracked(context, builder, typ, res)


@lower_getattr(types.MemoryView, "contiguous")
def array_contiguous(context, builder, typ, value):
    res = context.get_constant(types.boolean, typ.is_contig)
    return impl_ret_untracked(context, builder, typ, res)


@lower_getattr(types.MemoryView, "c_contiguous")
def array_c_contiguous(context, builder, typ, value):
    res = context.get_constant(types.boolean, typ.is_c_contig)
    return impl_ret_untracked(context, builder, typ, res)


@lower_getattr(types.MemoryView, "f_contiguous")
def array_f_contiguous(context, builder, typ, value):
    res = context.get_constant(types.boolean, typ.is_f_contig)
    return impl_ret_untracked(context, builder, typ, res)


@lower_getattr(types.MemoryView, "readonly")
def array_readonly(context, builder, typ, value):
    res = context.get_constant(types.boolean, not typ.mutable)
    return impl_ret_untracked(context, builder, typ, res)


# array.ctypes

@lower_getattr(types.Array, "ctypes")
def array_ctypes(context, builder, typ, value):
    arrayty = make_array(typ)
    array = arrayty(context, builder, value)
    # Create new ArrayCType structure
    act = types.ArrayCTypes(typ)
    ctinfo = context.make_helper(builder, act)
    ctinfo.data = array.data
    ctinfo.meminfo = array.meminfo
    res = ctinfo._getvalue()
    return impl_ret_borrowed(context, builder, act, res)


@lower_getattr(types.ArrayCTypes, "data")
def array_ctypes_data(context, builder, typ, value):
    ctinfo = context.make_helper(builder, typ, value=value)
    res = ctinfo.data
    # Convert it to an integer
    res = builder.ptrtoint(res, context.get_value_type(types.intp))
    return impl_ret_untracked(context, builder, typ, res)


@lower_cast(types.ArrayCTypes, types.CPointer)
@lower_cast(types.ArrayCTypes, types.voidptr)
def array_ctypes_to_pointer(context, builder, fromty, toty, val):
    ctinfo = context.make_helper(builder, fromty, value=val)
    res = ctinfo.data
    res = builder.bitcast(res, context.get_value_type(toty))
    return impl_ret_untracked(context, builder, toty, res)


def _call_contiguous_check(checker, context, builder, aryty, ary):
    """Helper to invoke the contiguous checker function on an array

    Args
    ----
    checker :
        ``numba.numpy_supports.is_contiguous``, or
        ``numba.numpy_supports.is_fortran``.
    context : target context
    builder : llvm ir builder
    aryty : numba type
    ary : llvm value
    """
    ary = make_array(aryty)(context, builder, value=ary)
    tup_intp = types.UniTuple(types.intp, aryty.ndim)
    itemsize = context.get_abi_sizeof(context.get_value_type(aryty.dtype))
    check_sig = signature(types.bool_, tup_intp, tup_intp, types.intp)
    check_args = [ary.shape, ary.strides,
                  context.get_constant(types.intp, itemsize)]
    is_contig = context.compile_internal(builder, checker, check_sig,
                                         check_args)
    return is_contig


# array.flags

@lower_getattr(types.Array, "flags")
def array_flags(context, builder, typ, value):
    flagsobj = context.make_helper(builder, types.ArrayFlags(typ))
    flagsobj.parent = value
    res = flagsobj._getvalue()
    context.nrt.incref(builder, typ, value)
    return impl_ret_new_ref(context, builder, typ, res)


@lower_getattr(types.ArrayFlags, "contiguous")
@lower_getattr(types.ArrayFlags, "c_contiguous")
def array_flags_c_contiguous(context, builder, typ, value):
    if typ.array_type.layout != 'C':
        # any layout can stil be contiguous
        flagsobj = context.make_helper(builder, typ, value=value)
        res = _call_contiguous_check(is_contiguous, context, builder,
                                     typ.array_type, flagsobj.parent)
    else:
        val = typ.array_type.layout == 'C'
        res = context.get_constant(types.boolean, val)
    return impl_ret_untracked(context, builder, typ, res)


@lower_getattr(types.ArrayFlags, "f_contiguous")
def array_flags_f_contiguous(context, builder, typ, value):
    if typ.array_type.layout != 'F':
        # any layout can stil be contiguous
        flagsobj = context.make_helper(builder, typ, value=value)
        res = _call_contiguous_check(is_fortran, context, builder,
                                     typ.array_type, flagsobj.parent)
    else:
        layout = typ.array_type.layout
        val = layout == 'F' if typ.array_type.ndim > 1 else layout in 'CF'
        res = context.get_constant(types.boolean, val)
    return impl_ret_untracked(context, builder, typ, res)


# ------------------------------------------------------------------------------
# .real / .imag

@lower_getattr(types.Array, "real")
def array_real_part(context, builder, typ, value):
    if typ.dtype in types.complex_domain:
        return array_complex_attr(context, builder, typ, value, attr='real')
    elif typ.dtype in types.number_domain:
        # as an identity function
        return impl_ret_borrowed(context, builder, typ, value)
    else:
        raise NotImplementedError('unsupported .real for {}'.format(type.dtype))


@lower_getattr(types.Array, "imag")
def array_imag_part(context, builder, typ, value):
    if typ.dtype in types.complex_domain:
        return array_complex_attr(context, builder, typ, value, attr='imag')
    elif typ.dtype in types.number_domain:
        # return a readonly zero array
        sig = signature(typ.copy(readonly=True), typ)
        return numpy_zeros_like_nd(context, builder, sig, [value])
    else:
        raise NotImplementedError('unsupported .imag for {}'.format(type.dtype))


@overload_method(types.Array, 'conj')
@overload_method(types.Array, 'conjugate')
def array_conj(arr):
    def impl(arr):
        return np.conj(arr)
    return impl


def array_complex_attr(context, builder, typ, value, attr):
    """
    Given a complex array, it's memory layout is:

        R C R C R C
        ^   ^   ^

    (`R` indicates a float for the real part;
     `C` indicates a float for the imaginary part;
     the `^` indicates the start of each element)

    To get the real part, we can simply change the dtype and itemsize to that
    of the underlying float type.  The new layout is:

        R x R x R x
        ^   ^   ^

    (`x` indicates unused)

    A load operation will use the dtype to determine the number of bytes to
    load.

    To get the imaginary part, we shift the pointer by 1 float offset and
    change the dtype and itemsize.  The new layout is:

        x C x C x C
          ^   ^   ^
    """
    if attr not in ['real', 'imag'] or typ.dtype not in types.complex_domain:
        raise NotImplementedError("cannot get attribute `{}`".format(attr))

    arrayty = make_array(typ)
    array = arrayty(context, builder, value)

    # sizeof underlying float type
    flty = typ.dtype.underlying_float
    sizeof_flty = context.get_abi_sizeof(context.get_data_type(flty))
    itemsize = array.itemsize.type(sizeof_flty)

    # cast data pointer to float type
    llfltptrty = context.get_value_type(flty).as_pointer()
    dataptr = builder.bitcast(array.data, llfltptrty)

    # add offset
    if attr == 'imag':
        dataptr = builder.gep(dataptr, [ir.IntType(32)(1)])

    # make result
    resultty = typ.copy(dtype=flty, layout='A')
    result = make_array(resultty)(context, builder)
    repl = dict(data=dataptr, itemsize=itemsize)
    cgutils.copy_struct(result, array, repl)
    return impl_ret_borrowed(context, builder, resultty, result._getvalue())


# ------------------------------------------------------------------------------
# DType attribute

def dtype_type(context, builder, dtypety, dtypeval):
    # Just return a dummy opaque value
    return context.get_dummy_value()


lower_getattr(types.DType, 'type')(dtype_type)
lower_getattr(types.DType, 'kind')(dtype_type)


# ------------------------------------------------------------------------------
# Structured / record lookup

@lower_getattr_generic(types.Array)
def array_record_getattr(context, builder, typ, value, attr):
    """
    Generic getattr() implementation for record arrays: fetch the given
    record member, i.e. a subarray.
    """
    arrayty = make_array(typ)
    array = arrayty(context, builder, value)

    rectype = typ.dtype
    if not isinstance(rectype, types.Record):
        raise NotImplementedError("attribute %r of %s not defined"
                                  % (attr, typ))
    dtype = rectype.typeof(attr)
    offset = rectype.offset(attr)

    resty = typ.copy(dtype=dtype, layout='A')

    raryty = make_array(resty)

    rary = raryty(context, builder)

    constoffset = context.get_constant(types.intp, offset)

    newdataptr = cgutils.pointer_add(
        builder, array.data, constoffset,  return_type=rary.data.type,
    )
    datasize = context.get_abi_sizeof(context.get_data_type(dtype))
    populate_array(rary,
                   data=newdataptr,
                   shape=array.shape,
                   strides=array.strides,
                   itemsize=context.get_constant(types.intp, datasize),
                   meminfo=array.meminfo,
                   parent=array.parent)
    res = rary._getvalue()
    return impl_ret_borrowed(context, builder, resty, res)


@lower_builtin('static_getitem', types.Array, types.StringLiteral)
def array_record_getitem(context, builder, sig, args):
    index = args[1]
    if not isinstance(index, str):
        # This will fallback to normal getitem
        raise NotImplementedError
    return array_record_getattr(context, builder, sig.args[0], args[0], index)


@lower_getattr_generic(types.Record)
def record_getattr(context, builder, typ, value, attr):
    """
    Generic getattr() implementation for records: fetch the given
    record member, i.e. a scalar.
    """
    context.sentry_record_alignment(typ, attr)
    offset = typ.offset(attr)
    elemty = typ.typeof(attr)

    if isinstance(elemty, types.NestedArray):
        # Only a nested array's *data* is stored in a structured array,
        # so we create an array structure to point to that data.
        aryty = make_array(elemty)
        ary = aryty(context, builder)
        dtype = elemty.dtype
        newshape = [context.get_constant(types.intp, s) for s in
                    elemty.shape]
        newstrides = [context.get_constant(types.intp, s) for s in
                      elemty.strides]
        newdata = cgutils.get_record_member(builder, value, offset,
                                            context.get_data_type(dtype))
        populate_array(
            ary,
            data=newdata,
            shape=cgutils.pack_array(builder, newshape),
            strides=cgutils.pack_array(builder, newstrides),
            itemsize=context.get_constant(types.intp, elemty.size),
            meminfo=None,
            parent=None,
        )
        res = ary._getvalue()
        return impl_ret_borrowed(context, builder, typ, res)
    else:
        dptr = cgutils.get_record_member(builder, value, offset,
                                         context.get_data_type(elemty))
        align = None if typ.aligned else 1
        res = context.unpack_value(builder, elemty, dptr, align)
        return impl_ret_borrowed(context, builder, typ, res)


@lower_setattr_generic(types.Record)
def record_setattr(context, builder, sig, args, attr):
    """
    Generic setattr() implementation for records: set the given
    record member, i.e. a scalar.
    """
    typ, valty = sig.args
    target, val = args

    context.sentry_record_alignment(typ, attr)
    offset = typ.offset(attr)
    elemty = typ.typeof(attr)

    dptr = cgutils.get_record_member(builder, target, offset,
                                     context.get_data_type(elemty))
    val = context.cast(builder, val, valty, elemty)
    align = None if typ.aligned else 1
    context.pack_value(builder, elemty, val, dptr, align=align)


@lower_builtin('static_getitem', types.Record, types.StringLiteral)
def record_static_getitem_str(context, builder, sig, args):
    """
    Record.__getitem__ redirects to getattr()
    """
    impl = context.get_getattr(sig.args[0], args[1])
    return impl(context, builder, sig.args[0], args[0], args[1])


@lower_builtin('static_getitem', types.Record, types.IntegerLiteral)
def record_static_getitem_int(context, builder, sig, args):
    """
    Record.__getitem__ redirects to getattr()
    """
    idx = sig.args[1].literal_value
    fields = list(sig.args[0].fields)
    ll_field = context.insert_const_string(builder.module, fields[idx])
    impl = context.get_getattr(sig.args[0], ll_field)
    return impl(context, builder, sig.args[0], args[0], fields[idx])


@lower_builtin('static_setitem', types.Record, types.StringLiteral, types.Any)
def record_static_setitem_str(context, builder, sig, args):
    """
    Record.__setitem__ redirects to setattr()
    """
    recty, _, valty = sig.args
    rec, idx, val = args
    getattr_sig = signature(sig.return_type, recty, valty)
    impl = context.get_setattr(idx, getattr_sig)
    assert impl is not None
    return impl(builder, (rec, val))


@lower_builtin('static_setitem', types.Record, types.IntegerLiteral, types.Any)
def record_static_setitem_int(context, builder, sig, args):
    """
    Record.__setitem__ redirects to setattr()
    """
    recty, _, valty = sig.args
    rec, idx, val = args
    getattr_sig = signature(sig.return_type, recty, valty)
    fields = list(sig.args[0].fields)
    impl = context.get_setattr(fields[idx], getattr_sig)
    assert impl is not None
    return impl(builder, (rec, val))


# ------------------------------------------------------------------------------
# Constant arrays and records


@lower_constant(types.Array)
def constant_array(context, builder, ty, pyval):
    """
    Create a constant array (mechanism is target-dependent).
    """
    return context.make_constant_array(builder, ty, pyval)


@lower_constant(types.Record)
def constant_record(context, builder, ty, pyval):
    """
    Create a record constant as a stack-allocated array of bytes.
    """
    lty = ir.ArrayType(ir.IntType(8), pyval.nbytes)
    val = lty(bytearray(pyval.tostring()))
    return cgutils.alloca_once_value(builder, val)


@lower_constant(types.Bytes)
def constant_bytes(context, builder, ty, pyval):
    """
    Create a constant array from bytes (mechanism is target-dependent).
    """
    buf = np.array(bytearray(pyval), dtype=np.uint8)
    return context.make_constant_array(builder, ty, buf)

# ------------------------------------------------------------------------------
# Comparisons


@lower_builtin(operator.is_, types.Array, types.Array)
def array_is(context, builder, sig, args):
    aty, bty = sig.args
    if aty != bty:
        return cgutils.false_bit

    def array_is_impl(a, b):
        return (a.shape == b.shape and
                a.strides == b.strides and
                a.ctypes.data == b.ctypes.data)

    return context.compile_internal(builder, array_is_impl, sig, args)


# ------------------------------------------------------------------------------
# builtin `np.flat` implementation

def make_array_flat_cls(flatiterty):
    """
    Return the Structure representation of the given *flatiterty* (an
    instance of types.NumpyFlatType).
    """
    return _make_flattening_iter_cls(flatiterty, 'flat')


def make_array_ndenumerate_cls(nditerty):
    """
    Return the Structure representation of the given *nditerty* (an
    instance of types.NumpyNdEnumerateType).
    """
    return _make_flattening_iter_cls(nditerty, 'ndenumerate')


def _increment_indices(context, builder, ndim, shape, indices, end_flag=None,
                       loop_continue=None, loop_break=None):
    zero = context.get_constant(types.intp, 0)

    bbend = builder.append_basic_block('end_increment')

    if end_flag is not None:
        builder.store(cgutils.false_byte, end_flag)

    for dim in reversed(range(ndim)):
        idxptr = cgutils.gep_inbounds(builder, indices, dim)
        idx = cgutils.increment_index(builder, builder.load(idxptr))

        count = shape[dim]
        in_bounds = builder.icmp_signed('<', idx, count)
        with cgutils.if_likely(builder, in_bounds):
            # New index is still in bounds
            builder.store(idx, idxptr)
            if loop_continue is not None:
                loop_continue(dim)
            builder.branch(bbend)
        # Index out of bounds => reset it and proceed it to outer index
        builder.store(zero, idxptr)
        if loop_break is not None:
            loop_break(dim)

    if end_flag is not None:
        builder.store(cgutils.true_byte, end_flag)
    builder.branch(bbend)

    builder.position_at_end(bbend)


def _increment_indices_array(context, builder, arrty, arr, indices,
                             end_flag=None):
    shape = cgutils.unpack_tuple(builder, arr.shape, arrty.ndim)
    _increment_indices(context, builder, arrty.ndim, shape, indices, end_flag)


def make_nditer_cls(nditerty):
    """
    Return the Structure representation of the given *nditerty* (an
    instance of types.NumpyNdIterType).
    """
    ndim = nditerty.ndim
    layout = nditerty.layout
    narrays = len(nditerty.arrays)
    nshapes = ndim if nditerty.need_shaped_indexing else 1

    class BaseSubIter(object):
        """
        Base class for sub-iterators of a nditer() instance.
        """

        def __init__(self, nditer, member_name, start_dim, end_dim):
            self.nditer = nditer
            self.member_name = member_name
            self.start_dim = start_dim
            self.end_dim = end_dim
            self.ndim = end_dim - start_dim

        def set_member_ptr(self, ptr):
            setattr(self.nditer, self.member_name, ptr)

        @utils.cached_property
        def member_ptr(self):
            return getattr(self.nditer, self.member_name)

        def init_specific(self, context, builder):
            pass

        def loop_continue(self, context, builder, logical_dim):
            pass

        def loop_break(self, context, builder, logical_dim):
            pass

    class FlatSubIter(BaseSubIter):
        """
        Sub-iterator walking a contiguous array in physical order, with
        support for broadcasting (the index is reset on the outer dimension).
        """

        def init_specific(self, context, builder):
            zero = context.get_constant(types.intp, 0)
            self.set_member_ptr(cgutils.alloca_once_value(builder, zero))

        def compute_pointer(self, context, builder, indices, arrty, arr):
            index = builder.load(self.member_ptr)
            return builder.gep(arr.data, [index])

        def loop_continue(self, context, builder, logical_dim):
            if logical_dim == self.ndim - 1:
                # Only increment index inside innermost logical dimension
                index = builder.load(self.member_ptr)
                index = cgutils.increment_index(builder, index)
                builder.store(index, self.member_ptr)

        def loop_break(self, context, builder, logical_dim):
            if logical_dim == 0:
                # At the exit of outermost logical dimension, reset index
                zero = context.get_constant(types.intp, 0)
                builder.store(zero, self.member_ptr)
            elif logical_dim == self.ndim - 1:
                # Inside innermost logical dimension, increment index
                index = builder.load(self.member_ptr)
                index = cgutils.increment_index(builder, index)
                builder.store(index, self.member_ptr)

    class TrivialFlatSubIter(BaseSubIter):
        """
        Sub-iterator walking a contiguous array in physical order,
        *without* support for broadcasting.
        """

        def init_specific(self, context, builder):
            assert not nditerty.need_shaped_indexing

        def compute_pointer(self, context, builder, indices, arrty, arr):
            assert len(indices) <= 1, len(indices)
            return builder.gep(arr.data, indices)

    class IndexedSubIter(BaseSubIter):
        """
        Sub-iterator walking an array in logical order.
        """

        def compute_pointer(self, context, builder, indices, arrty, arr):
            assert len(indices) == self.ndim
            return cgutils.get_item_pointer(context, builder, arrty, arr,
                                            indices, wraparound=False)

    class ZeroDimSubIter(BaseSubIter):
        """
        Sub-iterator "walking" a 0-d array.
        """

        def compute_pointer(self, context, builder, indices, arrty, arr):
            return arr.data

    class ScalarSubIter(BaseSubIter):
        """
        Sub-iterator "walking" a scalar value.
        """

        def compute_pointer(self, context, builder, indices, arrty, arr):
            return arr

    class NdIter(cgutils.create_struct_proxy(nditerty)):
        """
        .nditer() implementation.

        Note: 'F' layout means the shape is iterated in reverse logical order,
        so indices and shapes arrays have to be reversed as well.
        """

        @utils.cached_property
        def subiters(self):
            l = []
            factories = {'flat': FlatSubIter if nditerty.need_shaped_indexing
                         else TrivialFlatSubIter,
                         'indexed': IndexedSubIter,
                         '0d': ZeroDimSubIter,
                         'scalar': ScalarSubIter,
                         }
            for i, sub in enumerate(nditerty.indexers):
                kind, start_dim, end_dim, _ = sub
                member_name = 'index%d' % i
                factory = factories[kind]
                l.append(factory(self, member_name, start_dim, end_dim))
            return l

        def init_specific(self, context, builder, arrtys, arrays):
            """
            Initialize the nditer() instance for the specific array inputs.
            """
            zero = context.get_constant(types.intp, 0)

            # Store inputs
            self.arrays = context.make_tuple(builder, types.Tuple(arrtys),
                                             arrays)
            # Create slots for scalars
            for i, ty in enumerate(arrtys):
                if not isinstance(ty, types.Array):
                    member_name = 'scalar%d' % i
                    # XXX as_data()?
                    slot = cgutils.alloca_once_value(builder, arrays[i])
                    setattr(self, member_name, slot)

            arrays = self._arrays_or_scalars(context, builder, arrtys, arrays)

            # Extract iterator shape (the shape of the most-dimensional input)
            main_shape_ty = types.UniTuple(types.intp, ndim)
            main_shape = None
            main_nitems = None
            for i, arrty in enumerate(arrtys):
                if isinstance(arrty, types.Array) and arrty.ndim == ndim:
                    main_shape = arrays[i].shape
                    main_nitems = arrays[i].nitems
                    break
            else:
                # Only scalar inputs => synthesize a dummy shape
                assert ndim == 0
                main_shape = context.make_tuple(builder, main_shape_ty, ())
                main_nitems = context.get_constant(types.intp, 1)

            # Validate shapes of array inputs
            def check_shape(shape, main_shape):
                n = len(shape)
                for i in range(n):
                    if shape[i] != main_shape[len(main_shape) - n + i]:
                        raise ValueError("nditer(): operands could not be "
                                         "broadcast together")

            for arrty, arr in zip(arrtys, arrays):
                if isinstance(arrty, types.Array) and arrty.ndim > 0:
                    sig = signature(types.none,
                                    types.UniTuple(types.intp, arrty.ndim),
                                    main_shape_ty)
                    context.compile_internal(builder, check_shape,
                                             sig, (arr.shape, main_shape))

            # Compute shape and size
            shapes = cgutils.unpack_tuple(builder, main_shape)
            if layout == 'F':
                shapes = shapes[::-1]

            # If shape is empty, mark iterator exhausted
            shape_is_empty = builder.icmp_signed('==', main_nitems, zero)
            exhausted = builder.select(shape_is_empty, cgutils.true_byte,
                                       cgutils.false_byte)

            if not nditerty.need_shaped_indexing:
                # Flatten shape to make iteration faster on small innermost
                # dimensions (e.g. a (100000, 3) shape)
                shapes = (main_nitems,)
            assert len(shapes) == nshapes

            indices = cgutils.alloca_once(builder, zero.type, size=nshapes)
            for dim in range(nshapes):
                idxptr = cgutils.gep_inbounds(builder, indices, dim)
                builder.store(zero, idxptr)

            self.indices = indices
            self.shape = cgutils.pack_array(builder, shapes, zero.type)
            self.exhausted = cgutils.alloca_once_value(builder, exhausted)

            # Initialize subiterators
            for subiter in self.subiters:
                subiter.init_specific(context, builder)

        def iternext_specific(self, context, builder, result):
            """
            Compute next iteration of the nditer() instance.
            """
            bbend = builder.append_basic_block('end')

            # Branch early if exhausted
            exhausted = cgutils.as_bool_bit(builder,
                                            builder.load(self.exhausted))
            with cgutils.if_unlikely(builder, exhausted):
                result.set_valid(False)
                builder.branch(bbend)

            arrtys = nditerty.arrays
            arrays = cgutils.unpack_tuple(builder, self.arrays)
            arrays = self._arrays_or_scalars(context, builder, arrtys, arrays)
            indices = self.indices

            # Compute iterated results
            result.set_valid(True)
            views = self._make_views(context, builder, indices, arrtys, arrays)
            views = [v._getvalue() for v in views]
            if len(views) == 1:
                result.yield_(views[0])
            else:
                result.yield_(context.make_tuple(builder, nditerty.yield_type,
                                                 views))

            shape = cgutils.unpack_tuple(builder, self.shape)
            _increment_indices(context, builder, len(shape), shape,
                               indices, self.exhausted,
                               functools.partial(self._loop_continue,
                                                 context,
                                                 builder),
                               functools.partial(self._loop_break,
                                                 context,
                                                 builder),
                               )

            builder.branch(bbend)
            builder.position_at_end(bbend)

        def _loop_continue(self, context, builder, dim):
            for sub in self.subiters:
                if sub.start_dim <= dim < sub.end_dim:
                    sub.loop_continue(context, builder, dim - sub.start_dim)

        def _loop_break(self, context, builder, dim):
            for sub in self.subiters:
                if sub.start_dim <= dim < sub.end_dim:
                    sub.loop_break(context, builder, dim - sub.start_dim)

        def _make_views(self, context, builder, indices, arrtys, arrays):
            """
            Compute the views to be yielded.
            """
            views = [None] * narrays
            indexers = nditerty.indexers
            subiters = self.subiters
            rettys = nditerty.yield_type
            if isinstance(rettys, types.BaseTuple):
                rettys = list(rettys)
            else:
                rettys = [rettys]
            indices = [builder.load(cgutils.gep_inbounds(builder, indices, i))
                       for i in range(nshapes)]

            for sub, subiter in zip(indexers, subiters):
                _, _, _, array_indices = sub
                sub_indices = indices[subiter.start_dim:subiter.end_dim]
                if layout == 'F':
                    sub_indices = sub_indices[::-1]
                for i in array_indices:
                    assert views[i] is None
                    views[i] = self._make_view(context, builder, sub_indices,
                                               rettys[i],
                                               arrtys[i], arrays[i], subiter)
            assert all(v for v in views)
            return views

        def _make_view(self, context, builder, indices, retty, arrty, arr,
                       subiter):
            """
            Compute a 0d view for a given input array.
            """
            assert isinstance(retty, types.Array) and retty.ndim == 0

            ptr = subiter.compute_pointer(context, builder, indices, arrty, arr)
            view = context.make_array(retty)(context, builder)

            itemsize = get_itemsize(context, retty)
            shape = context.make_tuple(builder, types.UniTuple(types.intp, 0),
                                       ())
            strides = context.make_tuple(builder, types.UniTuple(types.intp, 0),
                                         ())
            # HACK: meminfo=None avoids expensive refcounting operations
            # on ephemeral views
            populate_array(view, ptr, shape, strides, itemsize, meminfo=None)
            return view

        def _arrays_or_scalars(self, context, builder, arrtys, arrays):
            # Return a list of either array structures or pointers to
            # scalar slots
            l = []
            for i, (arrty, arr) in enumerate(zip(arrtys, arrays)):
                if isinstance(arrty, types.Array):
                    l.append(context.make_array(arrty)(context,
                                                       builder,
                                                       value=arr))
                else:
                    l.append(getattr(self, "scalar%d" % i))
            return l

    return NdIter


def make_ndindex_cls(nditerty):
    """
    Return the Structure representation of the given *nditerty* (an
    instance of types.NumpyNdIndexType).
    """
    ndim = nditerty.ndim

    class NdIndexIter(cgutils.create_struct_proxy(nditerty)):
        """
        .ndindex() implementation.
        """

        def init_specific(self, context, builder, shapes):
            zero = context.get_constant(types.intp, 0)
            indices = cgutils.alloca_once(builder, zero.type,
                                          size=context.get_constant(types.intp,
                                                                    ndim))
            exhausted = cgutils.alloca_once_value(builder, cgutils.false_byte)

            for dim in range(ndim):
                idxptr = cgutils.gep_inbounds(builder, indices, dim)
                builder.store(zero, idxptr)
                # 0-sized dimensions really indicate an empty array,
                # but we have to catch that condition early to avoid
                # a bug inside the iteration logic.
                dim_size = shapes[dim]
                dim_is_empty = builder.icmp(lc.ICMP_EQ, dim_size, zero)
                with cgutils.if_unlikely(builder, dim_is_empty):
                    builder.store(cgutils.true_byte, exhausted)

            self.indices = indices
            self.exhausted = exhausted
            self.shape = cgutils.pack_array(builder, shapes, zero.type)

        def iternext_specific(self, context, builder, result):
            zero = context.get_constant(types.intp, 0)

            bbend = builder.append_basic_block('end')

            exhausted = cgutils.as_bool_bit(builder,
                                            builder.load(self.exhausted))
            with cgutils.if_unlikely(builder, exhausted):
                result.set_valid(False)
                builder.branch(bbend)

            indices = [builder.load(cgutils.gep_inbounds(builder,
                                                         self.indices,
                                                         dim))
                       for dim in range(ndim)]
            for load in indices:
                mark_positive(builder, load)

            result.yield_(cgutils.pack_array(builder, indices, zero.type))
            result.set_valid(True)

            shape = cgutils.unpack_tuple(builder, self.shape, ndim)
            _increment_indices(context, builder, ndim, shape,
                               self.indices, self.exhausted)

            builder.branch(bbend)
            builder.position_at_end(bbend)

    return NdIndexIter


def _make_flattening_iter_cls(flatiterty, kind):
    assert kind in ('flat', 'ndenumerate')

    array_type = flatiterty.array_type

    if array_type.layout == 'C':
        class CContiguousFlatIter(cgutils.create_struct_proxy(flatiterty)):
            """
            .flat() / .ndenumerate() implementation for C-contiguous arrays.
            """

            def init_specific(self, context, builder, arrty, arr):
                zero = context.get_constant(types.intp, 0)
                self.index = cgutils.alloca_once_value(builder, zero)
                # We can't trust strides[-1] to always contain the right
                # step value, see
                # http://docs.scipy.org/doc/numpy-dev/release.html#npy-relaxed-strides-checking    # noqa: E501
                self.stride = arr.itemsize

                if kind == 'ndenumerate':
                    # Zero-initialize the indices array.
                    indices = cgutils.alloca_once(
                        builder, zero.type,
                        size=context.get_constant(types.intp, arrty.ndim))

                    for dim in range(arrty.ndim):
                        idxptr = cgutils.gep_inbounds(builder, indices, dim)
                        builder.store(zero, idxptr)

                    self.indices = indices

            # NOTE: Using gep() instead of explicit pointer addition helps
            # LLVM vectorize the loop (since the stride is known and
            # constant).  This is not possible in the non-contiguous case,
            # where the strides are unknown at compile-time.

            def iternext_specific(self, context, builder, arrty, arr, result):
                ndim = arrty.ndim
                nitems = arr.nitems

                index = builder.load(self.index)
                is_valid = builder.icmp(lc.ICMP_SLT, index, nitems)
                result.set_valid(is_valid)

                with cgutils.if_likely(builder, is_valid):
                    ptr = builder.gep(arr.data, [index])
                    value = load_item(context, builder, arrty, ptr)
                    if kind == 'flat':
                        result.yield_(value)
                    else:
                        # ndenumerate(): fetch and increment indices
                        indices = self.indices
                        idxvals = [builder.load(cgutils.gep_inbounds(builder,
                                                                     indices,
                                                                     dim))
                                   for dim in range(ndim)]
                        idxtuple = cgutils.pack_array(builder, idxvals)
                        result.yield_(
                            cgutils.make_anonymous_struct(builder,
                                                          [idxtuple, value]))
                        _increment_indices_array(context, builder, arrty,
                                                 arr, indices)

                    index = cgutils.increment_index(builder, index)
                    builder.store(index, self.index)

            def getitem(self, context, builder, arrty, arr, index):
                ptr = builder.gep(arr.data, [index])
                return load_item(context, builder, arrty, ptr)

            def setitem(self, context, builder, arrty, arr, index, value):
                ptr = builder.gep(arr.data, [index])
                store_item(context, builder, arrty, value, ptr)

        return CContiguousFlatIter

    else:
        class FlatIter(cgutils.create_struct_proxy(flatiterty)):
            """
            Generic .flat() / .ndenumerate() implementation for
            non-contiguous arrays.
            It keeps track of pointers along each dimension in order to
            minimize computations.
            """

            def init_specific(self, context, builder, arrty, arr):
                zero = context.get_constant(types.intp, 0)
                data = arr.data
                ndim = arrty.ndim
                shapes = cgutils.unpack_tuple(builder, arr.shape, ndim)

                indices = cgutils.alloca_once(
                    builder, zero.type, size=context.get_constant(types.intp,
                                                                  arrty.ndim))
                pointers = cgutils.alloca_once(
                    builder, data.type, size=context.get_constant(types.intp,
                                                                  arrty.ndim))
                exhausted = cgutils.alloca_once_value(builder,
                                                      cgutils.false_byte)

                # Initialize indices and pointers with their start values.
                for dim in range(ndim):
                    idxptr = cgutils.gep_inbounds(builder, indices, dim)
                    ptrptr = cgutils.gep_inbounds(builder, pointers, dim)
                    builder.store(data, ptrptr)
                    builder.store(zero, idxptr)
                    # 0-sized dimensions really indicate an empty array,
                    # but we have to catch that condition early to avoid
                    # a bug inside the iteration logic (see issue #846).
                    dim_size = shapes[dim]
                    dim_is_empty = builder.icmp(lc.ICMP_EQ, dim_size, zero)
                    with cgutils.if_unlikely(builder, dim_is_empty):
                        builder.store(cgutils.true_byte, exhausted)

                self.indices = indices
                self.pointers = pointers
                self.exhausted = exhausted

            def iternext_specific(self, context, builder, arrty, arr, result):
                ndim = arrty.ndim
                shapes = cgutils.unpack_tuple(builder, arr.shape, ndim)
                strides = cgutils.unpack_tuple(builder, arr.strides, ndim)
                indices = self.indices
                pointers = self.pointers

                zero = context.get_constant(types.intp, 0)

                bbend = builder.append_basic_block('end')

                # Catch already computed iterator exhaustion
                is_exhausted = cgutils.as_bool_bit(
                    builder, builder.load(self.exhausted))
                with cgutils.if_unlikely(builder, is_exhausted):
                    result.set_valid(False)
                    builder.branch(bbend)
                result.set_valid(True)

                # Current pointer inside last dimension
                last_ptr = cgutils.gep_inbounds(builder, pointers, ndim - 1)
                ptr = builder.load(last_ptr)
                value = load_item(context, builder, arrty, ptr)
                if kind == 'flat':
                    result.yield_(value)
                else:
                    # ndenumerate() => yield (indices, value)
                    idxvals = [builder.load(cgutils.gep_inbounds(builder,
                                                                 indices,
                                                                 dim))
                               for dim in range(ndim)]
                    idxtuple = cgutils.pack_array(builder, idxvals)
                    result.yield_(
                        cgutils.make_anonymous_struct(builder,
                                                      [idxtuple, value]))

                # Update indices and pointers by walking from inner
                # dimension to outer.
                for dim in reversed(range(ndim)):
                    idxptr = cgutils.gep_inbounds(builder, indices, dim)
                    idx = cgutils.increment_index(builder,
                                                  builder.load(idxptr))

                    count = shapes[dim]
                    stride = strides[dim]
                    in_bounds = builder.icmp(lc.ICMP_SLT, idx, count)
                    with cgutils.if_likely(builder, in_bounds):
                        # Index is valid => pointer can simply be incremented.
                        builder.store(idx, idxptr)
                        ptrptr = cgutils.gep_inbounds(builder, pointers, dim)
                        ptr = builder.load(ptrptr)
                        ptr = cgutils.pointer_add(builder, ptr, stride)
                        builder.store(ptr, ptrptr)
                        # Reset pointers in inner dimensions
                        for inner_dim in range(dim + 1, ndim):
                            ptrptr = cgutils.gep_inbounds(builder,
                                                          pointers,
                                                          inner_dim)
                            builder.store(ptr, ptrptr)
                        builder.branch(bbend)
                    # Reset index and continue with next dimension
                    builder.store(zero, idxptr)

                # End of array
                builder.store(cgutils.true_byte, self.exhausted)
                builder.branch(bbend)

                builder.position_at_end(bbend)

            def _ptr_for_index(self, context, builder, arrty, arr, index):
                ndim = arrty.ndim
                shapes = cgutils.unpack_tuple(builder, arr.shape, count=ndim)
                strides = cgutils.unpack_tuple(builder, arr.strides, count=ndim)

                # First convert the flattened index into a regular n-dim index
                indices = []
                for dim in reversed(range(ndim)):
                    indices.append(builder.urem(index, shapes[dim]))
                    index = builder.udiv(index, shapes[dim])
                indices.reverse()

                ptr = cgutils.get_item_pointer2(context, builder, arr.data,
                                                shapes, strides, arrty.layout,
                                                indices)
                return ptr

            def getitem(self, context, builder, arrty, arr, index):
                ptr = self._ptr_for_index(context, builder, arrty, arr, index)
                return load_item(context, builder, arrty, ptr)

            def setitem(self, context, builder, arrty, arr, index, value):
                ptr = self._ptr_for_index(context, builder, arrty, arr, index)
                store_item(context, builder, arrty, value, ptr)

        return FlatIter


@lower_getattr(types.Array, "flat")
def make_array_flatiter(context, builder, arrty, arr):
    flatitercls = make_array_flat_cls(types.NumpyFlatType(arrty))
    flatiter = flatitercls(context, builder)

    flatiter.array = arr

    arrcls = context.make_array(arrty)
    arr = arrcls(context, builder, ref=flatiter._get_ptr_by_name('array'))

    flatiter.init_specific(context, builder, arrty, arr)

    res = flatiter._getvalue()
    return impl_ret_borrowed(context, builder, types.NumpyFlatType(arrty), res)


@lower_builtin('iternext', types.NumpyFlatType)
@iternext_impl(RefType.BORROWED)
def iternext_numpy_flatiter(context, builder, sig, args, result):
    [flatiterty] = sig.args
    [flatiter] = args

    flatitercls = make_array_flat_cls(flatiterty)
    flatiter = flatitercls(context, builder, value=flatiter)

    arrty = flatiterty.array_type
    arrcls = context.make_array(arrty)
    arr = arrcls(context, builder, value=flatiter.array)

    flatiter.iternext_specific(context, builder, arrty, arr, result)


@lower_builtin(operator.getitem, types.NumpyFlatType, types.Integer)
def iternext_numpy_getitem(context, builder, sig, args):
    flatiterty = sig.args[0]
    flatiter, index = args

    flatitercls = make_array_flat_cls(flatiterty)
    flatiter = flatitercls(context, builder, value=flatiter)

    arrty = flatiterty.array_type
    arrcls = context.make_array(arrty)
    arr = arrcls(context, builder, value=flatiter.array)

    res = flatiter.getitem(context, builder, arrty, arr, index)
    return impl_ret_borrowed(context, builder, sig.return_type, res)


@lower_builtin(operator.setitem, types.NumpyFlatType, types.Integer,
               types.Any)
def iternext_numpy_getitem_any(context, builder, sig, args):
    flatiterty = sig.args[0]
    flatiter, index, value = args

    flatitercls = make_array_flat_cls(flatiterty)
    flatiter = flatitercls(context, builder, value=flatiter)

    arrty = flatiterty.array_type
    arrcls = context.make_array(arrty)
    arr = arrcls(context, builder, value=flatiter.array)

    flatiter.setitem(context, builder, arrty, arr, index, value)
    return context.get_dummy_value()


@lower_builtin(len, types.NumpyFlatType)
def iternext_numpy_getitem_flat(context, builder, sig, args):
    flatiterty = sig.args[0]
    flatitercls = make_array_flat_cls(flatiterty)
    flatiter = flatitercls(context, builder, value=args[0])

    arrcls = context.make_array(flatiterty.array_type)
    arr = arrcls(context, builder, value=flatiter.array)
    return arr.nitems


@lower_builtin(np.ndenumerate, types.Array)
def make_array_ndenumerate(context, builder, sig, args):
    arrty, = sig.args
    arr, = args
    nditercls = make_array_ndenumerate_cls(types.NumpyNdEnumerateType(arrty))
    nditer = nditercls(context, builder)

    nditer.array = arr

    arrcls = context.make_array(arrty)
    arr = arrcls(context, builder, ref=nditer._get_ptr_by_name('array'))

    nditer.init_specific(context, builder, arrty, arr)

    res = nditer._getvalue()
    return impl_ret_borrowed(context, builder, sig.return_type, res)


@lower_builtin('iternext', types.NumpyNdEnumerateType)
@iternext_impl(RefType.BORROWED)
def iternext_numpy_nditer(context, builder, sig, args, result):
    [nditerty] = sig.args
    [nditer] = args

    nditercls = make_array_ndenumerate_cls(nditerty)
    nditer = nditercls(context, builder, value=nditer)

    arrty = nditerty.array_type
    arrcls = context.make_array(arrty)
    arr = arrcls(context, builder, value=nditer.array)

    nditer.iternext_specific(context, builder, arrty, arr, result)


@lower_builtin(pndindex, types.VarArg(types.Integer))
@lower_builtin(np.ndindex, types.VarArg(types.Integer))
def make_array_ndindex(context, builder, sig, args):
    """ndindex(*shape)"""
    shape = [context.cast(builder, arg, argty, types.intp)
             for argty, arg in zip(sig.args, args)]

    nditercls = make_ndindex_cls(types.NumpyNdIndexType(len(shape)))
    nditer = nditercls(context, builder)
    nditer.init_specific(context, builder, shape)

    res = nditer._getvalue()
    return impl_ret_borrowed(context, builder, sig.return_type, res)


@lower_builtin(pndindex, types.BaseTuple)
@lower_builtin(np.ndindex, types.BaseTuple)
def make_array_ndindex_tuple(context, builder, sig, args):
    """ndindex(shape)"""
    ndim = sig.return_type.ndim
    if ndim > 0:
        idxty = sig.args[0].dtype
        tup = args[0]

        shape = cgutils.unpack_tuple(builder, tup, ndim)
        shape = [context.cast(builder, idx, idxty, types.intp)
                 for idx in shape]
    else:
        shape = []

    nditercls = make_ndindex_cls(types.NumpyNdIndexType(len(shape)))
    nditer = nditercls(context, builder)
    nditer.init_specific(context, builder, shape)

    res = nditer._getvalue()
    return impl_ret_borrowed(context, builder, sig.return_type, res)


@lower_builtin('iternext', types.NumpyNdIndexType)
@iternext_impl(RefType.BORROWED)
def iternext_numpy_ndindex(context, builder, sig, args, result):
    [nditerty] = sig.args
    [nditer] = args

    nditercls = make_ndindex_cls(nditerty)
    nditer = nditercls(context, builder, value=nditer)

    nditer.iternext_specific(context, builder, result)


@lower_builtin(np.nditer, types.Any)
def make_array_nditer(context, builder, sig, args):
    """
    nditer(...)
    """
    nditerty = sig.return_type
    arrtys = nditerty.arrays

    if isinstance(sig.args[0], types.BaseTuple):
        arrays = cgutils.unpack_tuple(builder, args[0])
    else:
        arrays = [args[0]]

    nditer = make_nditer_cls(nditerty)(context, builder)
    nditer.init_specific(context, builder, arrtys, arrays)

    res = nditer._getvalue()
    return impl_ret_borrowed(context, builder, nditerty, res)


@lower_builtin('iternext', types.NumpyNdIterType)
@iternext_impl(RefType.BORROWED)
def iternext_numpy_nditer2(context, builder, sig, args, result):
    [nditerty] = sig.args
    [nditer] = args

    nditer = make_nditer_cls(nditerty)(context, builder, value=nditer)
    nditer.iternext_specific(context, builder, result)


# ------------------------------------------------------------------------------
# Numpy array constructors

def _empty_nd_impl(context, builder, arrtype, shapes):
    """Utility function used for allocating a new array during LLVM code
    generation (lowering).  Given a target context, builder, array
    type, and a tuple or list of lowered dimension sizes, returns a
    LLVM value pointing at a Numba runtime allocated array.
    """
    arycls = make_array(arrtype)
    ary = arycls(context, builder)

    datatype = context.get_data_type(arrtype.dtype)
    itemsize = context.get_constant(types.intp, get_itemsize(context, arrtype))

    # compute array length
    arrlen = context.get_constant(types.intp, 1)
    overflow = ir.Constant(ir.IntType(1), 0)
    for s in shapes:
        arrlen_mult = builder.smul_with_overflow(arrlen, s)
        arrlen = builder.extract_value(arrlen_mult, 0)
        overflow = builder.or_(
            overflow, builder.extract_value(arrlen_mult, 1)
        )

    if arrtype.ndim == 0:
        strides = ()
    elif arrtype.layout == 'C':
        strides = [itemsize]
        for dimension_size in reversed(shapes[1:]):
            strides.append(builder.mul(strides[-1], dimension_size))
        strides = tuple(reversed(strides))
    elif arrtype.layout == 'F':
        strides = [itemsize]
        for dimension_size in shapes[:-1]:
            strides.append(builder.mul(strides[-1], dimension_size))
        strides = tuple(strides)
    else:
        raise NotImplementedError(
            "Don't know how to allocate array with layout '{0}'.".format(
                arrtype.layout))

    # Check overflow, numpy also does this after checking order
    allocsize_mult = builder.smul_with_overflow(arrlen, itemsize)
    allocsize = builder.extract_value(allocsize_mult, 0)
    overflow = builder.or_(overflow, builder.extract_value(allocsize_mult, 1))

    with builder.if_then(overflow, likely=False):
        # Raise same error as numpy, see:
        # https://github.com/numpy/numpy/blob/2a488fe76a0f732dc418d03b452caace161673da/numpy/core/src/multiarray/ctors.c#L1095-L1101    # noqa: E501
        context.call_conv.return_user_exc(
            builder, ValueError,
            ("array is too big; `arr.size * arr.dtype.itemsize` is larger than"
             " the maximum possible size.",)
        )

    dtype = arrtype.dtype
    align_val = context.get_preferred_array_alignment(dtype)
    align = context.get_constant(types.uint32, align_val)
    args = (context.get_dummy_value(), allocsize, align)

    mip = types.MemInfoPointer(types.voidptr)
    arytypeclass = types.TypeRef(type(arrtype))
    argtypes = signature(mip, arytypeclass, types.intp, types.uint32)

    meminfo = context.compile_internal(builder, _call_allocator, argtypes, args)
    data = context.nrt.meminfo_data(builder, meminfo)

    intp_t = context.get_value_type(types.intp)
    shape_array = cgutils.pack_array(builder, shapes, ty=intp_t)
    strides_array = cgutils.pack_array(builder, strides, ty=intp_t)

    populate_array(ary,
                   data=builder.bitcast(data, datatype.as_pointer()),
                   shape=shape_array,
                   strides=strides_array,
                   itemsize=itemsize,
                   meminfo=meminfo)

    return ary


@overload_classmethod(types.Array, "_allocate")
def _ol_array_allocate(cls, allocsize, align):
    """Implements a Numba-only default target (cpu) classmethod on the array type.
    """
    def impl(cls, allocsize, align):
        return intrin_alloc(allocsize, align)
    return impl


def _call_allocator(arrtype, size, align):
    """Trampoline to call the intrinsic used for allocation
    """
    return arrtype._allocate(size, align)


@intrinsic
def intrin_alloc(typingctx, allocsize, align):
    """Intrinsic to call into the allocator for Array
    """
    def codegen(context, builder, signature, args):
        [allocsize, align] = args
        meminfo = context.nrt.meminfo_alloc_aligned(builder, allocsize, align)
        return meminfo

    mip = types.MemInfoPointer(types.voidptr)    # return untyped pointer
    sig = signature(mip, allocsize, align)
    return sig, codegen


def _zero_fill_array(context, builder, ary):
    """
    Zero-fill an array.  The array must be contiguous.
    """
    cgutils.memset(builder, ary.data, builder.mul(ary.itemsize, ary.nitems), 0)


def _parse_shape(context, builder, ty, val):
    """
    Parse the shape argument to an array constructor.
    """
    def safecast_intp(context, builder, src_t, src):
        """Cast src to intp only if value can be maintained"""
        intp_t = context.get_value_type(types.intp)
        intp_width = intp_t.width
        intp_ir = ir.IntType(intp_width)
        maxval = ir.Constant(intp_ir, ((1 << intp_width - 1) - 1))
        if src_t.width < intp_width:
            res = builder.sext(src, intp_ir)
        elif src_t.width >= intp_width:
            is_larger = builder.icmp_signed(">", src, maxval)
            with builder.if_then(is_larger, likely=False):
                context.call_conv.return_user_exc(
                    builder, ValueError,
                    ("Cannot safely convert value to intp",)
                )
            if src_t.width > intp_width:
                res = builder.trunc(src, intp_ir)
            else:
                res = src
        return res

    if isinstance(ty, types.Integer):
        ndim = 1
        passed_shapes = [context.cast(builder, val, ty, types.intp)]
    else:
        assert isinstance(ty, types.BaseTuple)
        ndim = ty.count
        passed_shapes = cgutils.unpack_tuple(builder, val, count=ndim)

    shapes = []
    for s in passed_shapes:
        shapes.append(safecast_intp(context, builder, s.type, s))

    zero = context.get_constant_generic(builder, types.intp, 0)
    for dim in range(ndim):
        is_neg = builder.icmp_signed('<', shapes[dim], zero)
        with cgutils.if_unlikely(builder, is_neg):
            context.call_conv.return_user_exc(
                builder, ValueError, ("negative dimensions not allowed",)
            )

    return shapes


def _parse_empty_args(context, builder, sig, args):
    """
    Parse the arguments of a np.empty(), np.zeros() or np.ones() call.
    """
    arrshapetype = sig.args[0]
    arrshape = args[0]
    arrtype = sig.return_type
    return arrtype, _parse_shape(context, builder, arrshapetype, arrshape)


def _parse_empty_like_args(context, builder, sig, args):
    """
    Parse the arguments of a np.empty_like(), np.zeros_like() or
    np.ones_like() call.
    """
    arytype = sig.args[0]
    if isinstance(arytype, types.Array):
        ary = make_array(arytype)(context, builder, value=args[0])
        shapes = cgutils.unpack_tuple(builder, ary.shape, count=arytype.ndim)
        return sig.return_type, shapes
    else:
        return sig.return_type, ()


@glue_lowering(np.empty, types.Any)
@glue_lowering(np.empty, types.Any, types.Any)
def numpy_empty_nd(context, builder, sig, args):
    arrtype, shapes = _parse_empty_args(context, builder, sig, args)
    ary = _empty_nd_impl(context, builder, arrtype, shapes)
    return impl_ret_new_ref(context, builder, sig.return_type, ary._getvalue())


@glue_lowering(np.empty_like, types.Any)
@glue_lowering(np.empty_like, types.Any, types.DTypeSpec)
@glue_lowering(np.empty_like, types.Any, types.StringLiteral)
def numpy_empty_like_nd(context, builder, sig, args):
    arrtype, shapes = _parse_empty_like_args(context, builder, sig, args)
    ary = _empty_nd_impl(context, builder, arrtype, shapes)
    return impl_ret_new_ref(context, builder, sig.return_type, ary._getvalue())


@glue_lowering(np.zeros, types.Any)
@glue_lowering(np.zeros, types.Any, types.Any)
def numpy_zeros_nd(context, builder, sig, args):
    arrtype, shapes = _parse_empty_args(context, builder, sig, args)
    ary = _empty_nd_impl(context, builder, arrtype, shapes)
    _zero_fill_array(context, builder, ary)
    return impl_ret_new_ref(context, builder, sig.return_type, ary._getvalue())


@glue_lowering(np.zeros_like, types.Any)
@glue_lowering(np.zeros_like, types.Any, types.DTypeSpec)
@glue_lowering(np.zeros_like, types.Any, types.StringLiteral)
def numpy_zeros_like_nd(context, builder, sig, args):
    arrtype, shapes = _parse_empty_like_args(context, builder, sig, args)
    ary = _empty_nd_impl(context, builder, arrtype, shapes)
    _zero_fill_array(context, builder, ary)
    return impl_ret_new_ref(context, builder, sig.return_type, ary._getvalue())


@glue_lowering(np.full, types.Any, types.Any)
def numpy_full_nd(context, builder, sig, args):

    def full(shape, value):
        arr = np.empty(shape, type(value))
        for idx in np.ndindex(arr.shape):
            arr[idx] = value
        return arr

    res = context.compile_internal(builder, full, sig, args)
    return impl_ret_new_ref(context, builder, sig.return_type, res)


@glue_lowering(np.full, types.Any, types.Any, types.DTypeSpec)
@glue_lowering(np.full, types.Any, types.Any, types.StringLiteral)
def numpy_full_dtype_nd(context, builder, sig, args):

    def full(shape, value, dtype):
        arr = np.empty(shape, dtype)
        for idx in np.ndindex(arr.shape):
            arr[idx] = value
        return arr

    res = context.compile_internal(builder, full, sig, args)
    return impl_ret_new_ref(context, builder, sig.return_type, res)


@glue_lowering(np.full_like, types.Any, types.Any)
def numpy_full_like_nd(context, builder, sig, args):

    def full_like(arr, value):
        arr = np.empty_like(arr)
        for idx in np.ndindex(arr.shape):
            arr[idx] = value
        return arr

    res = context.compile_internal(builder, full_like, sig, args)
    return impl_ret_new_ref(context, builder, sig.return_type, res)


@glue_lowering(np.full_like, types.Any, types.Any, types.DTypeSpec)
@glue_lowering(np.full_like, types.Any, types.Any, types.StringLiteral)
def numpy_full_like_nd_type_spec(context, builder, sig, args):

    def full_like(arr, value, dtype):
        arr = np.empty_like(arr, dtype)
        for idx in np.ndindex(arr.shape):
            arr[idx] = value
        return arr

    res = context.compile_internal(builder, full_like, sig, args)
    return impl_ret_new_ref(context, builder, sig.return_type, res)


@glue_lowering(np.ones, types.Any)
def numpy_ones_nd(context, builder, sig, args):

    def ones(shape):
        arr = np.empty(shape)
        for idx in np.ndindex(arr.shape):
            arr[idx] = 1
        return arr

    valty = sig.return_type.dtype
    res = context.compile_internal(builder, ones, sig, args,
                                   locals={'c': valty})
    return impl_ret_new_ref(context, builder, sig.return_type, res)


@glue_lowering(np.ones, types.Any, types.DTypeSpec)
@glue_lowering(np.ones, types.Any, types.StringLiteral)
def numpy_ones_dtype_nd(context, builder, sig, args):

    def ones(shape, dtype):
        arr = np.empty(shape, dtype)
        for idx in np.ndindex(arr.shape):
            arr[idx] = 1
        return arr

    res = context.compile_internal(builder, ones, sig, args)
    return impl_ret_new_ref(context, builder, sig.return_type, res)


@glue_lowering(np.ones_like, types.Any)
def numpy_ones_like_nd(context, builder, sig, args):

    def ones_like(arr):
        arr = np.empty_like(arr)
        for idx in np.ndindex(arr.shape):
            arr[idx] = 1
        return arr

    res = context.compile_internal(builder, ones_like, sig, args)
    return impl_ret_new_ref(context, builder, sig.return_type, res)


@glue_lowering(np.ones_like, types.Any, types.DTypeSpec)
@glue_lowering(np.ones_like, types.Any, types.StringLiteral)
def numpy_ones_like_dtype_nd(context, builder, sig, args):

    def ones_like(arr, dtype):
        arr = np.empty_like(arr, dtype)
        for idx in np.ndindex(arr.shape):
            arr[idx] = 1
        return arr

    res = context.compile_internal(builder, ones_like, sig, args)
    return impl_ret_new_ref(context, builder, sig.return_type, res)


@glue_lowering(np.identity, types.Integer)
def numpy_identity(context, builder, sig, args):

    def identity(n):
        arr = np.zeros((n, n))
        for i in range(n):
            arr[i, i] = 1
        return arr

    res = context.compile_internal(builder, identity, sig, args)
    return impl_ret_new_ref(context, builder, sig.return_type, res)


@glue_lowering(np.identity, types.Integer, types.DTypeSpec)
@glue_lowering(np.identity, types.Integer, types.StringLiteral)
def numpy_identity_type_spec(context, builder, sig, args):

    def identity(n, dtype):
        arr = np.zeros((n, n), dtype)
        for i in range(n):
            arr[i, i] = 1
        return arr

    res = context.compile_internal(builder, identity, sig, args)
    return impl_ret_new_ref(context, builder, sig.return_type, res)


def _eye_none_handler(N, M):
    pass


@extending.overload(_eye_none_handler)
def _eye_none_handler_impl(N, M):
    if isinstance(M, types.NoneType):
        def impl(N, M):
            return N
    else:
        def impl(N, M):
            return M
    return impl


@extending.overload(np.eye)
def numpy_eye(N, M=None, k=0, dtype=float):

    if dtype is None or isinstance(dtype, types.NoneType):
        dt = np.dtype(float)
    elif isinstance(dtype, (types.DTypeSpec, types.Number)):
        # dtype or instance of dtype
        dt = as_dtype(getattr(dtype, 'dtype', dtype))
    else:
        dt = np.dtype(dtype)

    def impl(N, M=None, k=0, dtype=float):
        _M = _eye_none_handler(N, M)
        arr = np.zeros((N, _M), dt)
        if k >= 0:
            d = min(N, _M - k)
            for i in range(d):
                arr[i, i + k] = 1
        else:
            d = min(N + k, _M)
            for i in range(d):
                arr[i - k, i] = 1
        return arr
    return impl


@glue_lowering(np.diag, types.Array)
def numpy_diag(context, builder, sig, args):
    def diag_impl(val):
        return np.diag(val, k=0)
    return context.compile_internal(builder, diag_impl, sig, args)


@glue_lowering(np.diag, types.Array, types.Integer)
def numpy_diag_kwarg(context, builder, sig, args):
    arg = sig.args[0]
    if arg.ndim == 1:
        # vector context
        def diag_impl(arr, k=0):
            s = arr.shape
            n = s[0] + abs(k)
            ret = np.zeros((n, n), arr.dtype)
            if k >= 0:
                for i in range(n - k):
                    ret[i, k + i] = arr[i]
            else:
                for i in range(n + k):
                    ret[i - k, i] = arr[i]
            return ret
    elif arg.ndim == 2:
        # matrix context
        def diag_impl(arr, k=0):
            # Will return arr.diagonal(v, k) when axis args are supported
            rows, cols = arr.shape
            if k < 0:
                rows = rows + k
            if k > 0:
                cols = cols - k
            n = max(min(rows, cols), 0)
            ret = np.empty(n, arr.dtype)
            if k >= 0:
                for i in range(n):
                    ret[i] = arr[i, k + i]
            else:
                for i in range(n):
                    ret[i] = arr[i - k, i]
            return ret
    else:
        # invalid input
        raise ValueError("Input must be 1- or 2-d.")

    res = context.compile_internal(builder, diag_impl, sig, args)
    return impl_ret_new_ref(context, builder, sig.return_type, res)


@lower_builtin('array.take', types.Array, types.Integer)
@glue_lowering(np.take, types.Array, types.Integer)
def numpy_take_1(context, builder, sig, args):

    def take_impl(a, indices):
        if indices > (a.size - 1) or indices < -a.size:
            raise IndexError("Index out of bounds")
        return a.ravel()[indices]

    res = context.compile_internal(builder, take_impl, sig, args)
    return impl_ret_new_ref(context, builder, sig.return_type, res)


@lower_builtin('array.take', types.Array, types.Array)
@glue_lowering(np.take, types.Array, types.Array)
def numpy_take_2(context, builder, sig, args):

    F_order = sig.args[1].layout == 'F'

    def take_impl(a, indices):
        ret = np.empty(indices.size, dtype=a.dtype)
        if F_order:
            walker = indices.copy()  # get C order
        else:
            walker = indices
        it = np.nditer(walker)
        i = 0
        flat = a.ravel()
        for x in it:
            if x > (a.size - 1) or x < -a.size:
                raise IndexError("Index out of bounds")
            ret[i] = flat[x]
            i = i + 1
        return ret.reshape(indices.shape)

    res = context.compile_internal(builder, take_impl, sig, args)
    return impl_ret_new_ref(context, builder, sig.return_type, res)


@lower_builtin('array.take', types.Array, types.List)
@glue_lowering(np.take, types.Array, types.List)
@lower_builtin('array.take', types.Array, types.BaseTuple)
@glue_lowering(np.take, types.Array, types.BaseTuple)
def numpy_take_3(context, builder, sig, args):

    def take_impl(a, indices):
        convert = np.array(indices)
        ret = np.empty(convert.size, dtype=a.dtype)
        it = np.nditer(convert)
        i = 0
        flat = a.ravel()
        for x in it:
            if x > (a.size - 1) or x < -a.size:
                raise IndexError("Index out of bounds")
            ret[i] = flat[x]
            i = i + 1
        return ret.reshape(convert.shape)

    res = context.compile_internal(builder, take_impl, sig, args)
    return impl_ret_new_ref(context, builder, sig.return_type, res)


def _arange_dtype(*args):
    bounds = [a for a in args if not isinstance(a, types.NoneType)]

    if any(isinstance(a, types.Complex) for a in bounds):
        dtype = types.complex128
    elif any(isinstance(a, types.Float) for a in bounds):
        dtype = types.float64
    else:
        # `np.arange(10).dtype` is always `np.dtype(int)`, aka `np.int_`, which
        # in all released versions of numpy corresponds to the C `long` type.
        # Windows 64 is broken by default here because Numba (as of 0.47) does
        # not differentiate between Python and NumPy integers, so a `typeof(1)`
        # on w64 is `int64`, i.e. `intp`. This means an arange(<some int>) will
        # be typed as arange(int64) and the following will yield int64 opposed
        # to int32. Example: without a load of analysis to work out of the args
        # were wrapped in NumPy int*() calls it's not possible to detect the
        # difference between `np.arange(10)` and `np.arange(np.int64(10)`.
        NPY_TY = getattr(types, "int%s" % (8 * np.dtype(int).itemsize))

        # unliteral these types such that `max` works.
        unliteral_bounds = [types.unliteral(x) for x in bounds]
        dtype = max(unliteral_bounds + [NPY_TY,])

    return dtype


@overload(np.arange)
def np_arange(start, stop=None, step=None, dtype=None):
    if isinstance(stop, types.Optional):
        stop = stop.type
    if isinstance(step, types.Optional):
        step = step.type
    if isinstance(dtype, types.Optional):
        dtype = dtype.type

    if stop is None:
        stop = types.none
    if step is None:
        step = types.none
    if dtype is None:
        dtype = types.none

    if (not isinstance(start, types.Number) or
        not isinstance(stop, (types.NoneType, types.Number)) or
        not isinstance(step, (types.NoneType, types.Number)) or
            not isinstance(dtype, (types.NoneType, types.DTypeSpec))):

        return

    if isinstance(dtype, types.NoneType):
        true_dtype = _arange_dtype(start, stop, step)
    else:
        true_dtype = dtype.dtype

    use_complex = any([isinstance(x, types.Complex)
                       for x in (start, stop, step)])

    start_value = getattr(start, "literal_value", None)
    stop_value = getattr(stop, "literal_value", None)
    step_value = getattr(step, "literal_value", None)

    def impl(start, stop=None, step=None, dtype=None):
        # Allow for improved performance if given literal arguments.
        lit_start = start_value if start_value is not None else start
        lit_stop = stop_value if stop_value is not None else stop
        lit_step = step_value if step_value is not None else step

        _step = lit_step if lit_step is not None else 1
        if lit_stop is None:
            _start, _stop = 0, lit_start
        else:
            _start, _stop = lit_start, lit_stop

        if _step == 0:
            raise ValueError("Maximum allowed size exceeded")

        nitems_c = (_stop - _start) / _step
        nitems_r = int(math.ceil(nitems_c.real))

        # Binary operator needed for compiler branch pruning.
        if use_complex is True:
            nitems_i = int(math.ceil(nitems_c.imag))
            nitems = max(min(nitems_i, nitems_r), 0)
        else:
            nitems = max(nitems_r, 0)
        arr = np.empty(nitems, true_dtype)
        val = _start
        for i in range(nitems):
            arr[i] = val + (i * _step)
        return arr

    return impl


@glue_lowering(np.linspace, types.Number, types.Number)
def numpy_linspace_2(context, builder, sig, args):

    def linspace(start, stop):
        return np.linspace(start, stop, 50)

    res = context.compile_internal(builder, linspace, sig, args)
    return impl_ret_new_ref(context, builder, sig.return_type, res)


@glue_lowering(np.linspace, types.Number, types.Number, types.Integer)
def numpy_linspace_3(context, builder, sig, args):
    dtype = as_dtype(sig.return_type.dtype)

    # Implementation based on https://github.com/numpy/numpy/blob/v1.20.0/numpy/core/function_base.py#L24 # noqa: E501
    def linspace(start, stop, num):
        arr = np.empty(num, dtype)
        if num == 0:
            return arr
        div = num - 1
        if div > 0:
            delta = stop - start
            step = delta / div
            for i in range(0, num):
                arr[i] = start + (i * step)
        else:
            arr[0] = start
        return arr

    res = context.compile_internal(builder, linspace, sig, args)
    return impl_ret_new_ref(context, builder, sig.return_type, res)


def _array_copy(context, builder, sig, args):
    """
    Array copy.
    """
    arytype = sig.args[0]
    ary = make_array(arytype)(context, builder, value=args[0])
    shapes = cgutils.unpack_tuple(builder, ary.shape)

    rettype = sig.return_type
    ret = _empty_nd_impl(context, builder, rettype, shapes)

    src_data = ary.data
    dest_data = ret.data

    assert rettype.layout in "CF"
    if arytype.layout == rettype.layout:
        # Fast path: memcpy
        cgutils.raw_memcpy(builder, dest_data, src_data, ary.nitems,
                           ary.itemsize, align=1)

    else:
        src_strides = cgutils.unpack_tuple(builder, ary.strides)
        dest_strides = cgutils.unpack_tuple(builder, ret.strides)
        intp_t = context.get_value_type(types.intp)

        with cgutils.loop_nest(builder, shapes, intp_t) as indices:
            src_ptr = cgutils.get_item_pointer2(context, builder, src_data,
                                                shapes, src_strides,
                                                arytype.layout, indices)
            dest_ptr = cgutils.get_item_pointer2(context, builder, dest_data,
                                                 shapes, dest_strides,
                                                 rettype.layout, indices)
            builder.store(builder.load(src_ptr), dest_ptr)

    return impl_ret_new_ref(context, builder, sig.return_type, ret._getvalue())


@lower_builtin("array.copy", types.Array)
def array_copy(context, builder, sig, args):
    return _array_copy(context, builder, sig, args)


@glue_lowering(np.copy, types.Array)
def numpy_copy(context, builder, sig, args):
    return _array_copy(context, builder, sig, args)


def _as_layout_array(context, builder, sig, args, output_layout):
    """
    Common logic for layout conversion function;
    e.g. ascontiguousarray and asfortranarray
    """
    retty = sig.return_type
    aryty = sig.args[0]
    assert retty.layout == output_layout, 'return-type has incorrect layout'

    if aryty.ndim == 0:
        # 0-dim input => asfortranarray() returns a 1-dim array
        assert retty.ndim == 1
        ary = make_array(aryty)(context, builder, value=args[0])
        ret = make_array(retty)(context, builder)

        shape = context.get_constant_generic(
            builder, types.UniTuple(types.intp, 1), (1,),
        )
        strides = context.make_tuple(builder,
                                     types.UniTuple(types.intp, 1),
                                     (ary.itemsize,))
        populate_array(ret, ary.data, shape, strides, ary.itemsize,
                       ary.meminfo, ary.parent)
        return impl_ret_borrowed(context, builder, retty, ret._getvalue())

    elif (retty.layout == aryty.layout
            or (aryty.ndim == 1 and aryty.layout in 'CF')):
        # 1-dim contiguous input => return the same array
        return impl_ret_borrowed(context, builder, retty, args[0])

    else:
        if aryty.layout == 'A':
            # There's still chance the array is in contiguous layout,
            # just that we don't know at compile time.
            # We can do a runtime check.

            # Prepare and call is_contiguous or is_fortran
            assert output_layout in 'CF'
            check_func = is_contiguous if output_layout == 'C' else is_fortran
            is_contig = _call_contiguous_check(check_func,
                                               context,
                                               builder,
                                               aryty,
                                               args[0])
            with builder.if_else(is_contig) as (then, orelse):
                # If the array is already contiguous, just return it
                with then:
                    out_then = impl_ret_borrowed(context, builder, retty,
                                                 args[0])
                    then_blk = builder.block
                # Otherwise, copy to a new contiguous region
                with orelse:
                    out_orelse = _array_copy(context, builder, sig, args)
                    orelse_blk = builder.block
            # Phi node for the return value
            ret_phi = builder.phi(out_then.type)
            ret_phi.add_incoming(out_then, then_blk)
            ret_phi.add_incoming(out_orelse, orelse_blk)
            return ret_phi

        else:
            # Return a copy with the right layout
            return _array_copy(context, builder, sig, args)


@glue_lowering(np.asfortranarray, types.Array)
def array_asfortranarray(context, builder, sig, args):
    return _as_layout_array(context, builder, sig, args, output_layout='F')


@glue_lowering(np.ascontiguousarray, types.Array)
def array_ascontiguousarray(context, builder, sig, args):
    return _as_layout_array(context, builder, sig, args, output_layout='C')


@lower_builtin("array.astype", types.Array, types.DTypeSpec)
def array_astype(context, builder, sig, args):
    arytype = sig.args[0]
    ary = make_array(arytype)(context, builder, value=args[0])
    shapes = cgutils.unpack_tuple(builder, ary.shape)

    rettype = sig.return_type
    ret = _empty_nd_impl(context, builder, rettype, shapes)

    src_data = ary.data
    dest_data = ret.data

    src_strides = cgutils.unpack_tuple(builder, ary.strides)
    dest_strides = cgutils.unpack_tuple(builder, ret.strides)
    intp_t = context.get_value_type(types.intp)

    with cgutils.loop_nest(builder, shapes, intp_t) as indices:
        src_ptr = cgutils.get_item_pointer2(context, builder, src_data,
                                            shapes, src_strides,
                                            arytype.layout, indices)
        dest_ptr = cgutils.get_item_pointer2(context, builder, dest_data,
                                             shapes, dest_strides,
                                             rettype.layout, indices)
        item = load_item(context, builder, arytype, src_ptr)
        item = context.cast(builder, item, arytype.dtype, rettype.dtype)
        store_item(context, builder, rettype, item, dest_ptr)

    return impl_ret_new_ref(context, builder, sig.return_type, ret._getvalue())


@glue_lowering(np.frombuffer, types.Buffer)
@glue_lowering(np.frombuffer, types.Buffer, types.DTypeSpec)
@glue_lowering(np.frombuffer, types.Buffer, types.StringLiteral)
def np_frombuffer(context, builder, sig, args):
    bufty = sig.args[0]
    aryty = sig.return_type

    buf = make_array(bufty)(context, builder, value=args[0])
    out_ary_ty = make_array(aryty)
    out_ary = out_ary_ty(context, builder)
    out_datamodel = out_ary._datamodel

    itemsize = get_itemsize(context, aryty)
    ll_itemsize = lc.Constant.int(buf.itemsize.type, itemsize)
    nbytes = builder.mul(buf.nitems, buf.itemsize)

    # Check that the buffer size is compatible
    rem = builder.srem(nbytes, ll_itemsize)
    is_incompatible = cgutils.is_not_null(builder, rem)
    with builder.if_then(is_incompatible, likely=False):
        msg = "buffer size must be a multiple of element size"
        context.call_conv.return_user_exc(builder, ValueError, (msg,))

    shape = cgutils.pack_array(builder, [builder.sdiv(nbytes, ll_itemsize)])
    strides = cgutils.pack_array(builder, [ll_itemsize])
    data = builder.bitcast(
        buf.data, context.get_value_type(out_datamodel.get_type('data'))
    )

    populate_array(out_ary,
                   data=data,
                   shape=shape,
                   strides=strides,
                   itemsize=ll_itemsize,
                   meminfo=buf.meminfo,
                   parent=buf.parent,)

    res = out_ary._getvalue()
    return impl_ret_borrowed(context, builder, sig.return_type, res)


@glue_lowering(carray, types.Any, types.Any)
@glue_lowering(carray, types.Any, types.Any, types.DTypeSpec)
@glue_lowering(farray, types.Any, types.Any)
@glue_lowering(farray, types.Any, types.Any, types.DTypeSpec)
def np_cfarray(context, builder, sig, args):
    """
    numba.numpy_support.carray(...) and
    numba.numpy_support.farray(...).
    """
    ptrty, shapety = sig.args[:2]
    ptr, shape = args[:2]

    aryty = sig.return_type
    assert aryty.layout in 'CF'

    out_ary = make_array(aryty)(context, builder)

    itemsize = get_itemsize(context, aryty)
    ll_itemsize = cgutils.intp_t(itemsize)

    if isinstance(shapety, types.BaseTuple):
        shapes = cgutils.unpack_tuple(builder, shape)
    else:
        shapety = (shapety,)
        shapes = (shape,)
    shapes = [context.cast(builder, value, fromty, types.intp)
              for fromty, value in zip(shapety, shapes)]

    off = ll_itemsize
    strides = []
    if aryty.layout == 'F':
        for s in shapes:
            strides.append(off)
            off = builder.mul(off, s)
    else:
        for s in reversed(shapes):
            strides.append(off)
            off = builder.mul(off, s)
        strides.reverse()

    data = builder.bitcast(ptr,
                           context.get_data_type(aryty.dtype).as_pointer())

    populate_array(out_ary,
                   data=data,
                   shape=shapes,
                   strides=strides,
                   itemsize=ll_itemsize,
                   # Array is not memory-managed
                   meminfo=None,
                   )

    res = out_ary._getvalue()
    return impl_ret_new_ref(context, builder, sig.return_type, res)


def _get_seq_size(context, builder, seqty, seq):
    if isinstance(seqty, types.BaseTuple):
        return context.get_constant(types.intp, len(seqty))
    elif isinstance(seqty, types.Sequence):
        len_impl = context.get_function(len, signature(types.intp, seqty,))
        return len_impl(builder, (seq,))
    else:
        assert 0


def _get_borrowing_getitem(context, seqty):
    """
    Return a getitem() implementation that doesn't incref its result.
    """
    retty = seqty.dtype
    getitem_impl = context.get_function(operator.getitem,
                                        signature(retty, seqty, types.intp))

    def wrap(builder, args):
        ret = getitem_impl(builder, args)
        if context.enable_nrt:
            context.nrt.decref(builder, retty, ret)
        return ret

    return wrap


def compute_sequence_shape(context, builder, ndim, seqty, seq):
    """
    Compute the likely shape of a nested sequence (possibly 0d).
    """
    intp_t = context.get_value_type(types.intp)
    zero = Constant.int(intp_t, 0)

    def get_first_item(seqty, seq):
        if isinstance(seqty, types.BaseTuple):
            if len(seqty) == 0:
                return None, None
            else:
                return seqty[0], builder.extract_value(seq, 0)
        else:
            getitem_impl = _get_borrowing_getitem(context, seqty)
            return seqty.dtype, getitem_impl(builder, (seq, zero))

    # Compute shape by traversing the first element of each nested
    # sequence
    shapes = []
    innerty, inner = seqty, seq

    for i in range(ndim):
        if i > 0:
            innerty, inner = get_first_item(innerty, inner)
        shapes.append(_get_seq_size(context, builder, innerty, inner))

    return tuple(shapes)


def check_sequence_shape(context, builder, seqty, seq, shapes):
    """
    Check the nested sequence matches the given *shapes*.
    """

    def _fail():
        context.call_conv.return_user_exc(builder, ValueError,
                                          ("incompatible sequence shape",))

    def check_seq_size(seqty, seq, shapes):
        if len(shapes) == 0:
            return

        size = _get_seq_size(context, builder, seqty, seq)
        expected = shapes[0]
        mismatch = builder.icmp_signed('!=', size, expected)
        with builder.if_then(mismatch, likely=False):
            _fail()

        if len(shapes) == 1:
            return

        if isinstance(seqty, types.Sequence):
            getitem_impl = _get_borrowing_getitem(context, seqty)
            with cgutils.for_range(builder, size) as loop:
                innerty = seqty.dtype
                inner = getitem_impl(builder, (seq, loop.index))
                check_seq_size(innerty, inner, shapes[1:])

        elif isinstance(seqty, types.BaseTuple):
            for i in range(len(seqty)):
                innerty = seqty[i]
                inner = builder.extract_value(seq, i)
                check_seq_size(innerty, inner, shapes[1:])

        else:
            assert 0, seqty

    check_seq_size(seqty, seq, shapes)


def assign_sequence_to_array(context, builder, data, shapes, strides,
                             arrty, seqty, seq):
    """
    Assign a nested sequence contents to an array.  The shape must match
    the sequence's structure.
    """

    def assign_item(indices, valty, val):
        ptr = cgutils.get_item_pointer2(context, builder, data, shapes, strides,
                                        arrty.layout, indices, wraparound=False)
        val = context.cast(builder, val, valty, arrty.dtype)
        store_item(context, builder, arrty, val, ptr)

    def assign(seqty, seq, shapes, indices):
        if len(shapes) == 0:
            assert not isinstance(seqty, (types.Sequence, types.BaseTuple))
            assign_item(indices, seqty, seq)
            return

        size = shapes[0]

        if isinstance(seqty, types.Sequence):
            getitem_impl = _get_borrowing_getitem(context, seqty)
            with cgutils.for_range(builder, size) as loop:
                innerty = seqty.dtype
                inner = getitem_impl(builder, (seq, loop.index))
                assign(innerty, inner, shapes[1:], indices + (loop.index,))

        elif isinstance(seqty, types.BaseTuple):
            for i in range(len(seqty)):
                innerty = seqty[i]
                inner = builder.extract_value(seq, i)
                index = context.get_constant(types.intp, i)
                assign(innerty, inner, shapes[1:], indices + (index,))

        else:
            assert 0, seqty

    assign(seqty, seq, shapes, ())


@glue_lowering(np.array, types.Any)
@glue_lowering(np.array, types.Any, types.DTypeSpec)
@glue_lowering(np.array, types.Any, types.StringLiteral)
def np_array(context, builder, sig, args):
    arrty = sig.return_type
    ndim = arrty.ndim
    seqty = sig.args[0]
    seq = args[0]

    shapes = compute_sequence_shape(context, builder, ndim, seqty, seq)
    assert len(shapes) == ndim

    check_sequence_shape(context, builder, seqty, seq, shapes)
    arr = _empty_nd_impl(context, builder, arrty, shapes)
    assign_sequence_to_array(context, builder, arr.data, shapes, arr.strides,
                             arrty, seqty, seq)

    return impl_ret_new_ref(context, builder, sig.return_type, arr._getvalue())


def _normalize_axis(context, builder, func_name, ndim, axis):
    zero = axis.type(0)
    ll_ndim = axis.type(ndim)

    # Normalize negative axis
    is_neg_axis = builder.icmp_signed('<', axis, zero)
    axis = builder.select(is_neg_axis, builder.add(axis, ll_ndim), axis)

    # Check axis for bounds
    axis_out_of_bounds = builder.or_(
        builder.icmp_signed('<', axis, zero),
        builder.icmp_signed('>=', axis, ll_ndim))
    with builder.if_then(axis_out_of_bounds, likely=False):
        msg = "%s(): axis out of bounds" % func_name
        context.call_conv.return_user_exc(builder, IndexError, (msg,))

    return axis


def _insert_axis_in_shape(context, builder, orig_shape, ndim, axis):
    """
    Compute shape with the new axis inserted
    e.g. given original shape (2, 3, 4) and axis=2,
    the returned new shape is (2, 3, 1, 4).
    """
    assert len(orig_shape) == ndim - 1

    ll_shty = ir.ArrayType(cgutils.intp_t, ndim)
    shapes = cgutils.alloca_once(builder, ll_shty)

    one = cgutils.intp_t(1)

    # 1. copy original sizes at appropriate places
    for dim in range(ndim - 1):
        ll_dim = cgutils.intp_t(dim)
        after_axis = builder.icmp_signed('>=', ll_dim, axis)
        sh = orig_shape[dim]
        idx = builder.select(after_axis,
                             builder.add(ll_dim, one),
                             ll_dim)
        builder.store(sh, cgutils.gep_inbounds(builder, shapes, 0, idx))

    # 2. insert new size (1) at axis dimension
    builder.store(one, cgutils.gep_inbounds(builder, shapes, 0, axis))

    return cgutils.unpack_tuple(builder, builder.load(shapes))


def _insert_axis_in_strides(context, builder, orig_strides, ndim, axis):
    """
    Same as _insert_axis_in_shape(), but with a strides array.
    """
    assert len(orig_strides) == ndim - 1

    ll_shty = ir.ArrayType(cgutils.intp_t, ndim)
    strides = cgutils.alloca_once(builder, ll_shty)

    one = cgutils.intp_t(1)
    zero = cgutils.intp_t(0)

    # 1. copy original strides at appropriate places
    for dim in range(ndim - 1):
        ll_dim = cgutils.intp_t(dim)
        after_axis = builder.icmp_signed('>=', ll_dim, axis)
        idx = builder.select(after_axis,
                             builder.add(ll_dim, one),
                             ll_dim)
        builder.store(orig_strides[dim],
                      cgutils.gep_inbounds(builder, strides, 0, idx))

    # 2. insert new stride at axis dimension
    # (the value is indifferent for a 1-sized dimension, we use 0)
    builder.store(zero, cgutils.gep_inbounds(builder, strides, 0, axis))

    return cgutils.unpack_tuple(builder, builder.load(strides))


def expand_dims(context, builder, sig, args, axis):
    """
    np.expand_dims() with the given axis.
    """
    retty = sig.return_type
    ndim = retty.ndim
    arrty = sig.args[0]

    arr = make_array(arrty)(context, builder, value=args[0])
    ret = make_array(retty)(context, builder)

    shapes = cgutils.unpack_tuple(builder, arr.shape)
    strides = cgutils.unpack_tuple(builder, arr.strides)

    new_shapes = _insert_axis_in_shape(context, builder, shapes, ndim, axis)
    new_strides = _insert_axis_in_strides(context, builder, strides, ndim, axis)

    populate_array(ret,
                   data=arr.data,
                   shape=new_shapes,
                   strides=new_strides,
                   itemsize=arr.itemsize,
                   meminfo=arr.meminfo,
                   parent=arr.parent)

    return ret._getvalue()


@glue_lowering(np.expand_dims, types.Array, types.Integer)
def np_expand_dims(context, builder, sig, args):
    axis = context.cast(builder, args[1], sig.args[1], types.intp)
    axis = _normalize_axis(context, builder, "np.expand_dims",
                           sig.return_type.ndim, axis)

    ret = expand_dims(context, builder, sig, args, axis)
    return impl_ret_borrowed(context, builder, sig.return_type, ret)


def _atleast_nd(context, builder, sig, args, transform):
    arrtys = sig.args
    arrs = args

    if isinstance(sig.return_type, types.BaseTuple):
        rettys = list(sig.return_type)
    else:
        rettys = [sig.return_type]
    assert len(rettys) == len(arrtys)

    rets = [transform(context, builder, arr, arrty, retty)
            for arr, arrty, retty in zip(arrs, arrtys, rettys)]

    if isinstance(sig.return_type, types.BaseTuple):
        ret = context.make_tuple(builder, sig.return_type, rets)
    else:
        ret = rets[0]
    return impl_ret_borrowed(context, builder, sig.return_type, ret)


def _atleast_nd_transform(min_ndim, axes):
    """
    Return a callback successively inserting 1-sized dimensions at the
    following axes.
    """
    assert min_ndim == len(axes)

    def transform(context, builder, arr, arrty, retty):
        for i in range(min_ndim):
            ndim = i + 1
            if arrty.ndim < ndim:
                axis = cgutils.intp_t(axes[i])
                newarrty = arrty.copy(ndim=arrty.ndim + 1)
                arr = expand_dims(context, builder,
                                  typing.signature(newarrty, arrty), (arr,),
                                  axis)
                arrty = newarrty

        return arr

    return transform


@glue_lowering(np.atleast_1d, types.VarArg(types.Array))
def np_atleast_1d(context, builder, sig, args):
    transform = _atleast_nd_transform(1, [0])

    return _atleast_nd(context, builder, sig, args, transform)


@glue_lowering(np.atleast_2d, types.VarArg(types.Array))
def np_atleast_2d(context, builder, sig, args):
    transform = _atleast_nd_transform(2, [0, 0])

    return _atleast_nd(context, builder, sig, args, transform)


@glue_lowering(np.atleast_3d, types.VarArg(types.Array))
def np_atleast_3d(context, builder, sig, args):
    transform = _atleast_nd_transform(3, [0, 0, 2])

    return _atleast_nd(context, builder, sig, args, transform)


def _do_concatenate(context, builder, axis,
                    arrtys, arrs, arr_shapes, arr_strides,
                    retty, ret_shapes):
    """
    Concatenate arrays along the given axis.
    """
    assert len(arrtys) == len(arrs) == len(arr_shapes) == len(arr_strides)

    zero = cgutils.intp_t(0)

    # Allocate return array
    ret = _empty_nd_impl(context, builder, retty, ret_shapes)
    ret_strides = cgutils.unpack_tuple(builder, ret.strides)

    # Compute the offset by which to bump the destination pointer
    # after copying each input array.
    # Morally, we need to copy each input array at different start indices
    # into the destination array; bumping the destination pointer
    # is simply easier than offsetting all destination indices.
    copy_offsets = []

    for arr_sh in arr_shapes:
        # offset = ret_strides[axis] * input_shape[axis]
        offset = zero
        for dim, (size, stride) in enumerate(zip(arr_sh, ret_strides)):
            is_axis = builder.icmp_signed('==', axis.type(dim), axis)
            addend = builder.mul(size, stride)
            offset = builder.select(is_axis,
                                    builder.add(offset, addend),
                                    offset)
        copy_offsets.append(offset)

    # Copy input arrays into the return array
    ret_data = ret.data

    for arrty, arr, arr_sh, arr_st, offset in zip(arrtys, arrs, arr_shapes,
                                                  arr_strides, copy_offsets):
        arr_data = arr.data

        # Do the copy loop
        # Note the loop nesting is optimized for the destination layout
        loop_nest = cgutils.loop_nest(builder, arr_sh, cgutils.intp_t,
                                      order=retty.layout)

        with loop_nest as indices:
            src_ptr = cgutils.get_item_pointer2(context, builder, arr_data,
                                                arr_sh, arr_st,
                                                arrty.layout, indices)
            val = load_item(context, builder, arrty, src_ptr)
            val = context.cast(builder, val, arrty.dtype, retty.dtype)
            dest_ptr = cgutils.get_item_pointer2(context, builder, ret_data,
                                                 ret_shapes, ret_strides,
                                                 retty.layout, indices)
            store_item(context, builder, retty, val, dest_ptr)

        # Bump destination pointer
        ret_data = cgutils.pointer_add(builder, ret_data, offset)

    return ret


def _np_concatenate(context, builder, arrtys, arrs, retty, axis):
    ndim = retty.ndim

    arrs = [make_array(aty)(context, builder, value=a)
            for aty, a in zip(arrtys, arrs)]

    axis = _normalize_axis(context, builder, "np.concatenate", ndim, axis)

    # Get input shapes
    arr_shapes = [cgutils.unpack_tuple(builder, arr.shape) for arr in arrs]
    arr_strides = [cgutils.unpack_tuple(builder, arr.strides) for arr in arrs]

    # Compute return shape:
    # - the dimension for the concatenation axis is summed over all inputs
    # - other dimensions must match exactly for each input
    ret_shapes = [cgutils.alloca_once_value(builder, sh)
                  for sh in arr_shapes[0]]

    for dim in range(ndim):
        is_axis = builder.icmp_signed('==', axis.type(dim), axis)
        ret_shape_ptr = ret_shapes[dim]
        ret_sh = builder.load(ret_shape_ptr)
        other_shapes = [sh[dim] for sh in arr_shapes[1:]]

        with builder.if_else(is_axis) as (on_axis, on_other_dim):
            with on_axis:
                sh = functools.reduce(
                    builder.add,
                    other_shapes + [ret_sh])
                builder.store(sh, ret_shape_ptr)

            with on_other_dim:
                is_ok = cgutils.true_bit
                for sh in other_shapes:
                    is_ok = builder.and_(is_ok,
                                         builder.icmp_signed('==', sh, ret_sh))
                with builder.if_then(builder.not_(is_ok), likely=False):
                    context.call_conv.return_user_exc(
                        builder, ValueError,
                        ("np.concatenate(): input sizes over "
                         "dimension %d do not match" % dim,))

    ret_shapes = [builder.load(sh) for sh in ret_shapes]

    ret = _do_concatenate(context, builder, axis,
                          arrtys, arrs, arr_shapes, arr_strides,
                          retty, ret_shapes)
    return impl_ret_new_ref(context, builder, retty, ret._getvalue())


def _np_stack(context, builder, arrtys, arrs, retty, axis):
    ndim = retty.ndim

    zero = cgutils.intp_t(0)
    one = cgutils.intp_t(1)
    ll_narrays = cgutils.intp_t(len(arrs))

    arrs = [make_array(aty)(context, builder, value=a)
            for aty, a in zip(arrtys, arrs)]

    axis = _normalize_axis(context, builder, "np.stack", ndim, axis)

    # Check input arrays have the same shape
    orig_shape = cgutils.unpack_tuple(builder, arrs[0].shape)

    for arr in arrs[1:]:
        is_ok = cgutils.true_bit
        for sh, orig_sh in zip(cgutils.unpack_tuple(builder, arr.shape),
                               orig_shape):
            is_ok = builder.and_(is_ok, builder.icmp_signed('==', sh, orig_sh))
            with builder.if_then(builder.not_(is_ok), likely=False):
                context.call_conv.return_user_exc(
                    builder, ValueError,
                    ("np.stack(): all input arrays must have the same shape",))

    orig_strides = [cgutils.unpack_tuple(builder, arr.strides) for arr in arrs]

    # Compute input shapes and return shape with the new axis inserted
    # e.g. given 5 input arrays of shape (2, 3, 4) and axis=1,
    # corrected input shape is (2, 1, 3, 4) and return shape is (2, 5, 3, 4).
    ll_shty = ir.ArrayType(cgutils.intp_t, ndim)

    input_shapes = cgutils.alloca_once(builder, ll_shty)
    ret_shapes = cgutils.alloca_once(builder, ll_shty)

    # 1. copy original sizes at appropriate places
    for dim in range(ndim - 1):
        ll_dim = cgutils.intp_t(dim)
        after_axis = builder.icmp_signed('>=', ll_dim, axis)
        sh = orig_shape[dim]
        idx = builder.select(after_axis,
                             builder.add(ll_dim, one),
                             ll_dim)
        builder.store(sh, cgutils.gep_inbounds(builder, input_shapes, 0, idx))
        builder.store(sh, cgutils.gep_inbounds(builder, ret_shapes, 0, idx))

    # 2. insert new size at axis dimension
    builder.store(one, cgutils.gep_inbounds(builder, input_shapes, 0, axis))
    builder.store(ll_narrays, cgutils.gep_inbounds(builder,
                                                   ret_shapes,
                                                   0,
                                                   axis))

    input_shapes = cgutils.unpack_tuple(builder, builder.load(input_shapes))
    input_shapes = [input_shapes] * len(arrs)
    ret_shapes = cgutils.unpack_tuple(builder, builder.load(ret_shapes))

    # Compute input strides for each array with the new axis inserted
    input_strides = [cgutils.alloca_once(builder, ll_shty)
                     for i in range(len(arrs))]

    # 1. copy original strides at appropriate places
    for dim in range(ndim - 1):
        ll_dim = cgutils.intp_t(dim)
        after_axis = builder.icmp_signed('>=', ll_dim, axis)
        idx = builder.select(after_axis,
                             builder.add(ll_dim, one),
                             ll_dim)
        for i in range(len(arrs)):
            builder.store(orig_strides[i][dim],
                          cgutils.gep_inbounds(builder, input_strides[i], 0,
                                               idx))

    # 2. insert new stride at axis dimension
    # (the value is indifferent for a 1-sized dimension, we put 0)
    for i in range(len(arrs)):
        builder.store(zero, cgutils.gep_inbounds(builder, input_strides[i], 0,
                                                 axis))

    input_strides = [cgutils.unpack_tuple(builder, builder.load(st))
                     for st in input_strides]

    # Create concatenated array
    ret = _do_concatenate(context, builder, axis,
                          arrtys, arrs, input_shapes, input_strides,
                          retty, ret_shapes)
    return impl_ret_new_ref(context, builder, retty, ret._getvalue())


@glue_lowering(np.concatenate, types.BaseTuple)
def np_concatenate(context, builder, sig, args):
    axis = context.get_constant(types.intp, 0)
    return _np_concatenate(context, builder,
                           list(sig.args[0]),
                           cgutils.unpack_tuple(builder, args[0]),
                           sig.return_type,
                           axis)


@glue_lowering(np.concatenate, types.BaseTuple, types.Integer)
def np_concatenate_axis(context, builder, sig, args):
    axis = context.cast(builder, args[1], sig.args[1], types.intp)
    return _np_concatenate(context, builder,
                           list(sig.args[0]),
                           cgutils.unpack_tuple(builder, args[0]),
                           sig.return_type,
                           axis)


@glue_lowering(np.column_stack, types.BaseTuple)
def np_column_stack(context, builder, sig, args):
    orig_arrtys = list(sig.args[0])
    orig_arrs = cgutils.unpack_tuple(builder, args[0])

    arrtys = []
    arrs = []

    axis = context.get_constant(types.intp, 1)

    for arrty, arr in zip(orig_arrtys, orig_arrs):
        if arrty.ndim == 2:
            arrtys.append(arrty)
            arrs.append(arr)
        else:
            # Convert 1d array to 2d column array: np.expand_dims(a, 1)
            assert arrty.ndim == 1
            newty = arrty.copy(ndim=2)
            expand_sig = typing.signature(newty, arrty)
            newarr = expand_dims(context, builder, expand_sig, (arr,), axis)

            arrtys.append(newty)
            arrs.append(newarr)

    return _np_concatenate(context, builder, arrtys, arrs,
                           sig.return_type, axis)


def _np_stack_common(context, builder, sig, args, axis):
    """
    np.stack() with the given axis value.
    """
    return _np_stack(context, builder,
                     list(sig.args[0]),
                     cgutils.unpack_tuple(builder, args[0]),
                     sig.return_type,
                     axis)


@glue_lowering(np.stack, types.BaseTuple)
def np_stack(context, builder, sig, args):
    axis = context.get_constant(types.intp, 0)
    return _np_stack_common(context, builder, sig, args, axis)


@glue_lowering(np.stack, types.BaseTuple, types.Integer)
def np_stack_axis(context, builder, sig, args):
    axis = context.cast(builder, args[1], sig.args[1], types.intp)
    return _np_stack_common(context, builder, sig, args, axis)


@glue_lowering(np.hstack, types.BaseTuple)
def np_hstack(context, builder, sig, args):
    tupty = sig.args[0]
    ndim = tupty[0].ndim

    if ndim == 0:
        # hstack() on 0-d arrays returns a 1-d array
        axis = context.get_constant(types.intp, 0)
        return _np_stack_common(context, builder, sig, args, axis)

    else:
        # As a special case, dimension 0 of 1-dimensional arrays is "horizontal"
        axis = 0 if ndim == 1 else 1

        def np_hstack_impl(arrays):
            return np.concatenate(arrays, axis=axis)

        return context.compile_internal(builder, np_hstack_impl, sig, args)


@glue_lowering(np.vstack, types.BaseTuple)
def np_vstack(context, builder, sig, args):
    tupty = sig.args[0]
    ndim = tupty[0].ndim

    if ndim == 0:
        def np_vstack_impl(arrays):
            return np.expand_dims(np.hstack(arrays), 1)

    elif ndim == 1:
        # np.stack(arrays, axis=0)
        axis = context.get_constant(types.intp, 0)
        return _np_stack_common(context, builder, sig, args, axis)

    else:
        def np_vstack_impl(arrays):
            return np.concatenate(arrays, axis=0)

    return context.compile_internal(builder, np_vstack_impl, sig, args)


@glue_lowering(np.dstack, types.BaseTuple)
def np_dstack(context, builder, sig, args):
    tupty = sig.args[0]
    retty = sig.return_type
    ndim = tupty[0].ndim

    if ndim == 0:
        def np_vstack_impl(arrays):
            return np.hstack(arrays).reshape(1, 1, -1)

        return context.compile_internal(builder, np_vstack_impl, sig, args)

    elif ndim == 1:
        # np.expand_dims(np.stack(arrays, axis=1), axis=0)
        axis = context.get_constant(types.intp, 1)
        stack_retty = retty.copy(ndim=retty.ndim - 1)
        stack_sig = typing.signature(stack_retty, *sig.args)
        stack_ret = _np_stack_common(context, builder, stack_sig, args, axis)

        axis = context.get_constant(types.intp, 0)
        expand_sig = typing.signature(retty, stack_retty)
        return expand_dims(context, builder, expand_sig, (stack_ret,), axis)

    elif ndim == 2:
        # np.stack(arrays, axis=2)
        axis = context.get_constant(types.intp, 2)
        return _np_stack_common(context, builder, sig, args, axis)

    else:
        def np_vstack_impl(arrays):
            return np.concatenate(arrays, axis=2)

        return context.compile_internal(builder, np_vstack_impl, sig, args)


@extending.overload_method(types.Array, 'fill')
def arr_fill(arr, val):

    def fill_impl(arr, val):
        arr[:] = val
        return None

    return fill_impl


@extending.overload_method(types.Array, 'dot')
def array_dot(arr, other):
    def dot_impl(arr, other):
        return np.dot(arr, other)

    return dot_impl


@overload(np.fliplr)
def np_flip_lr(a):

    if not type_can_asarray(a):
        raise errors.TypingError("Cannot np.fliplr on %s type" % a)

    def impl(a):
        A = np.asarray(a)
        # this handling is superfluous/dead as < 2d array cannot be indexed as
        # present below and so typing fails. If the typing doesn't fail due to
        # some future change, this will catch it.
        if A.ndim < 2:
            raise ValueError('Input must be >= 2-d.')
        return A[::, ::-1, ...]
    return impl


@overload(np.flipud)
def np_flip_ud(a):

    if not type_can_asarray(a):
        raise errors.TypingError("Cannot np.flipud on %s type" % a)

    def impl(a):
        A = np.asarray(a)
        # this handling is superfluous/dead as a 0d array cannot be indexed as
        # present below and so typing fails. If the typing doesn't fail due to
        # some future change, this will catch it.
        if A.ndim < 1:
            raise ValueError('Input must be >= 1-d.')
        return A[::-1, ...]
    return impl


@intrinsic
def _build_flip_slice_tuple(tyctx, sz):
    """ Creates a tuple of slices for np.flip indexing like
    `(slice(None, None, -1),) * sz` """
    if not isinstance(sz, types.IntegerLiteral):
        raise errors.RequireLiteralValue(sz)
    size = int(sz.literal_value)
    tuple_type = types.UniTuple(dtype=types.slice3_type, count=size)
    sig = tuple_type(sz)

    def codegen(context, builder, signature, args):
        def impl(length, empty_tuple):
            out = empty_tuple
            for i in range(length):
                out = tuple_setitem(out, i, slice(None, None, -1))
            return out

        inner_argtypes = [types.intp, tuple_type]
        inner_sig = typing.signature(tuple_type, *inner_argtypes)
        ll_idx_type = context.get_value_type(types.intp)
        # Allocate an empty tuple
        empty_tuple = context.get_constant_undef(tuple_type)
        inner_args = [ll_idx_type(size), empty_tuple]

        res = context.compile_internal(builder, impl, inner_sig, inner_args)
        return res

    return sig, codegen


@overload(np.flip)
def np_flip(a):
    # a constant value is needed for the tuple slice, types.Array.ndim can
    # provide this and so at presnet only type.Array is support
    if not isinstance(a, types.Array):
        raise errors.TypingError("Cannot np.flip on %s type" % a)

    def impl(a):
        sl = _build_flip_slice_tuple(a.ndim)
        return a[sl]

    return impl


@overload(np.array_split)
def np_array_split(ary, indices_or_sections, axis=0):
    if isinstance(ary, (types.UniTuple, types.ListType, types.List)):
        def impl(ary, indices_or_sections, axis=0):
            return np.array_split(
                np.asarray(ary),
                indices_or_sections,
                axis=axis
            )

        return impl

    if isinstance(indices_or_sections, types.Integer):
        def impl(ary, indices_or_sections, axis=0):
            l, rem = divmod(ary.shape[axis], indices_or_sections)
            indices = np.cumsum(np.array(
                [l + 1] * rem +
                [l] * (indices_or_sections - rem - 1)
            ))
            return np.array_split(ary, indices, axis=axis)

        return impl

    elif (
        isinstance(indices_or_sections, types.IterableType)
        and isinstance(
            indices_or_sections.iterator_type.yield_type,
            types.Integer
        )
    ):
        def impl(ary, indices_or_sections, axis=0):
            slice_tup = build_full_slice_tuple(ary.ndim)
            out = list()
            prev = 0
            for cur in indices_or_sections:
                idx = tuple_setitem(slice_tup, axis, slice(prev, cur))
                out.append(ary[idx])
                prev = cur
            out.append(ary[tuple_setitem(slice_tup, axis, slice(cur, None))])
            return out

        return impl

    elif (
        isinstance(indices_or_sections, types.Tuple)
        and all(isinstance(t, types.Integer) for t in indices_or_sections.types)
    ):
        def impl(ary, indices_or_sections, axis=0):
            slice_tup = build_full_slice_tuple(ary.ndim)
            out = list()
            prev = 0
            for cur in literal_unroll(indices_or_sections):
                idx = tuple_setitem(slice_tup, axis, slice(prev, cur))
                out.append(ary[idx])
                prev = cur
            out.append(ary[tuple_setitem(slice_tup, axis, slice(cur, None))])
            return out

        return impl


@overload(np.split)
def np_split(ary, indices_or_sections, axis=0):
    # This is just a wrapper of array_split, but with an extra error if
    # indices is an int.
    if isinstance(ary, (types.UniTuple, types.ListType, types.List)):
        def impl(ary, indices_or_sections, axis=0):
            return np.split(np.asarray(ary), indices_or_sections, axis=axis)

        return impl

    if isinstance(indices_or_sections, types.Integer):
        def impl(ary, indices_or_sections, axis=0):
            _, rem = divmod(ary.shape[axis], indices_or_sections)
            if rem != 0:
                raise ValueError(
                    "array split does not result in an equal division"
                )
            return np.array_split(
                ary, indices_or_sections, axis=axis
            )

        return impl

    else:
        return np_array_split(ary, indices_or_sections, axis=axis)


# -----------------------------------------------------------------------------
# Sorting

_sorts = {}


def lt_floats(a, b):
    return math.isnan(b) or a < b


def get_sort_func(kind, is_float, is_argsort=False):
    """
    Get a sort implementation of the given kind.
    """
    key = kind, is_float, is_argsort
    try:
        return _sorts[key]
    except KeyError:
        if kind == 'quicksort':
            sort = quicksort.make_jit_quicksort(
                lt=lt_floats if is_float else None,
                is_argsort=is_argsort)
            func = sort.run_quicksort
        elif kind == 'mergesort':
            sort = mergesort.make_jit_mergesort(
                lt=lt_floats if is_float else None,
                is_argsort=is_argsort)
            func = sort.run_mergesort
        _sorts[key] = func
        return func


@lower_builtin("array.sort", types.Array)
def array_sort(context, builder, sig, args):
    arytype = sig.args[0]
    sort_func = get_sort_func(kind='quicksort',
                              is_float=isinstance(arytype.dtype, types.Float))

    def array_sort_impl(arr):
        # Note we clobber the return value
        sort_func(arr)

    return context.compile_internal(builder, array_sort_impl, sig, args)


@glue_lowering(np.sort, types.Array)
def np_sort(context, builder, sig, args):

    def np_sort_impl(a):
        res = a.copy()
        res.sort()
        return res

    return context.compile_internal(builder, np_sort_impl, sig, args)


@lower_builtin("array.argsort", types.Array, types.StringLiteral)
@lower_builtin(np.argsort, types.Array, types.StringLiteral)
def array_argsort(context, builder, sig, args):
    arytype, kind = sig.args
    sort_func = get_sort_func(kind=kind.literal_value,
                              is_float=isinstance(arytype.dtype, types.Float),
                              is_argsort=True)

    def array_argsort_impl(arr):
        return sort_func(arr)

    innersig = sig.replace(args=sig.args[:1])
    innerargs = args[:1]
    return context.compile_internal(builder, array_argsort_impl,
                                    innersig, innerargs)


# ------------------------------------------------------------------------------
# Implicit cast

@lower_cast(types.Array, types.Array)
def array_to_array(context, builder, fromty, toty, val):
    # Type inference should have prevented illegal array casting.
    assert fromty.mutable != toty.mutable or toty.layout == 'A'
    return val


@lower_cast(types.Array, types.UnicodeCharSeq)
@lower_cast(types.Array, types.Float)
@lower_cast(types.Array, types.Integer)
@lower_cast(types.Array, types.Complex)
@lower_cast(types.Array, types.Boolean)
@lower_cast(types.Array, types.NPTimedelta)
@lower_cast(types.Array, types.NPDatetime)
def array0d_to_scalar(context, builder, fromty, toty, val):
    def impl(a):
        # a is an array(T, 0d, O), T is type, O is order
        return a.take(0)

    sig = signature(toty, fromty)
    res = context.compile_internal(builder, impl, sig, [val])
    return impl_ret_untracked(context, builder, sig.return_type, res)


@lower_cast(types.Array, types.UnicodeCharSeq)
def array_to_unichrseq(context, builder, fromty, toty, val):
    def impl(a):
        return str(a[()])

    sig = signature(toty, fromty)
    res = context.compile_internal(builder, impl, sig, [val])
    return impl_ret_borrowed(context, builder, sig.return_type, res)


# ------------------------------------------------------------------------------
# Stride tricks

def reshape_unchecked(a, shape, strides):
    """
    An intrinsic returning a derived array with the given shape and strides.
    """
    raise NotImplementedError


@extending.type_callable(reshape_unchecked)
def type_reshape_unchecked(context):
    def check_shape(shape):
        return (isinstance(shape, types.BaseTuple) and
                all(isinstance(v, types.Integer) for v in shape))

    def typer(a, shape, strides):
        if not isinstance(a, types.Array):
            return
        if not check_shape(shape) or not check_shape(strides):
            return
        if len(shape) != len(strides):
            return
        return a.copy(ndim=len(shape), layout='A')

    return typer


@lower_builtin(reshape_unchecked, types.Array, types.BaseTuple, types.BaseTuple)
def impl_shape_unchecked(context, builder, sig, args):
    aryty = sig.args[0]
    retty = sig.return_type

    ary = make_array(aryty)(context, builder, args[0])
    out = make_array(retty)(context, builder)
    shape = cgutils.unpack_tuple(builder, args[1])
    strides = cgutils.unpack_tuple(builder, args[2])

    populate_array(out,
                   data=ary.data,
                   shape=shape,
                   strides=strides,
                   itemsize=ary.itemsize,
                   meminfo=ary.meminfo,
                   )

    res = out._getvalue()
    return impl_ret_borrowed(context, builder, retty, res)


@extending.overload(np.lib.stride_tricks.as_strided)
def as_strided(x, shape=None, strides=None):
    if shape in (None, types.none):
        @register_jitable
        def get_shape(x, shape):
            return x.shape
    else:
        @register_jitable
        def get_shape(x, shape):
            return shape

    if strides in (None, types.none):
        # When *strides* is not passed, as_strided() does a non-size-checking
        # reshape(), possibly changing the original strides.  This is too
        # cumbersome to support right now, and a Web search shows all example
        # use cases of as_strided() pass explicit *strides*.
        raise NotImplementedError("as_strided() strides argument is mandatory")
    else:
        @register_jitable
        def get_strides(x, strides):
            return strides

    def as_strided_impl(x, shape=None, strides=None):
        x = reshape_unchecked(x, get_shape(x, shape), get_strides(x, strides))
        return x

    return as_strided_impl


@overload(bool)
def ol_bool(arr):
    if isinstance(arr, types.Array):
        def impl(arr):
            if arr.size == 0:
                return False # this is deprecated
            elif arr.size == 1:
                return bool(arr.take(0))
            else:
                msg = ("The truth value of an array with more than one element "
                       "is ambiguous. Use a.any() or a.all()")
                raise ValueError(msg)
        return impl


@overload(np.swapaxes)
def numpy_swapaxes(arr, axis1, axis2):
    if not isinstance(axis1, (int, types.Integer)):
        raise errors.TypingError('The second argument "axis1" must be an '
                                 'integer')
    if not isinstance(axis2, (int, types.Integer)):
        raise errors.TypingError('The third argument "axis2" must be an '
                                 'integer')
    if not isinstance(arr, types.Array):
        raise errors.TypingError('The first argument "arr" must be an array')

    # create tuple list for transpose
    ndim = arr.ndim
    axes_list = tuple(range(ndim))

    def impl(arr, axis1, axis2):
        if axis1 >= ndim or abs(axis1) > ndim:
            raise ValueError('The second argument "axis1" is out of bounds '
                             'for array of given dimension')
        if axis2 >= ndim or abs(axis2) > ndim:
            raise ValueError('The third argument "axis2" is out of bounds '
                             'for array of given dimension')

        # to ensure tuple_setitem support of negative values
        if axis1 < 0:
            axis1 += ndim
        if axis2 < 0:
            axis2 += ndim

        axes_tuple = tuple_setitem(axes_list, axis1, axis2)
        axes_tuple = tuple_setitem(axes_tuple, axis2, axis1)
        return np.transpose(arr, axes_tuple)

    return impl


@register_jitable
def _take_along_axis_impl(
        arr, indices, axis, Ni_orig, Nk_orig, indices_broadcast_shape
):
    # Based on example code in
    # https://github.com/numpy/numpy/blob/623bc1fae1d47df24e7f1e29321d0c0ba2771ce0/numpy/lib/shape_base.py#L90-L103
    # With addition of pre-broadcasting:
    # https://github.com/numpy/numpy/issues/19704

    # Wrap axis, it's used in tuple_setitem so must be (axis >= 0) to ensure
    # the GEP is in bounds.
    if axis < 0:
        axis = arr.ndim + axis

    # Broadcast the two arrays to matching shapes:
    arr_shape = list(arr.shape)
    arr_shape[axis] = 1
    for i, (d1, d2) in enumerate(zip(arr_shape, indices.shape)):
        if d1 == 1:
            new_val = d2
        elif d2 == 1:
            new_val = d1
        else:
            if d1 != d2:
                raise ValueError(
                    "`arr` and `indices` dimensions don't match"
                )
            new_val = d1
        indices_broadcast_shape = tuple_setitem(
            indices_broadcast_shape, i, new_val
        )
    arr_broadcast_shape = tuple_setitem(
        indices_broadcast_shape, axis, arr.shape[axis]
    )
    arr = np.broadcast_to(arr, arr_broadcast_shape)
    indices = np.broadcast_to(indices, indices_broadcast_shape)

    Ni = Ni_orig
    if len(Ni_orig) > 0:
        for i in range(len(Ni)):
            Ni = tuple_setitem(Ni, i, arr.shape[i])
    Nk = Nk_orig
    if len(Nk_orig) > 0:
        for i in range(len(Nk)):
            Nk = tuple_setitem(Nk, i, arr.shape[axis + 1 + i])

    J = indices.shape[axis]  # Need not equal M
    out = np.empty(Ni + (J,) + Nk, arr.dtype)

    np_s_ = (slice(None, None, None),)

    for ii in np.ndindex(Ni):
        for kk in np.ndindex(Nk):
            a_1d = arr[ii + np_s_ + kk]
            indices_1d = indices[ii + np_s_ + kk]
            out_1d = out[ii + np_s_ + kk]
            for j in range(J):
                out_1d[j] = a_1d[indices_1d[j]]
    return out


@overload(np.take_along_axis)
def arr_take_along_axis(arr, indices, axis):
    if not isinstance(arr, types.Array):
        raise errors.TypingError('The first argument "arr" must be an array')
    if not isinstance(indices, types.Array):
        raise errors.TypingError(
            'The second argument "indices" must be an array')
    if not isinstance(indices.dtype, types.Integer):
        raise errors.TypingError('The indices array must contain integers')
    if is_nonelike(axis):
        arr_ndim = 1
    else:
        arr_ndim = arr.ndim
    if arr_ndim != indices.ndim:
        # Matches NumPy error:
        raise errors.TypingError(
            "`indices` and `arr` must have the same number of dimensions"
        )

    indices_broadcast_shape = tuple(range(indices.ndim))
    if is_nonelike(axis):
        def take_along_axis_impl(arr, indices, axis):
            return _take_along_axis_impl(arr.flatten(), indices, 0, (), (),
                                         indices_broadcast_shape)
    else:
        check_is_integer(axis, "axis")
        if not isinstance(axis, types.IntegerLiteral):
<<<<<<< HEAD
            raise errors.NumbaValueError("axis must be a literal value")
=======
            raise ValueError(
                "axis must be a literal value (i.e. not an argument)"
            )
>>>>>>> 4a3d575f
        axis = axis.literal_value
        if axis < 0:
            axis = arr.ndim + axis

        if axis < 0 or axis >= arr.ndim:
            raise errors.NumbaValueError("axis is out of bounds")

        Ni = tuple(range(axis))
        Nk = tuple(range(axis + 1, arr.ndim))

        def take_along_axis_impl(arr, indices, axis):
            return _take_along_axis_impl(arr, indices, axis, Ni, Nk,
                                         indices_broadcast_shape)
    return take_along_axis_impl<|MERGE_RESOLUTION|>--- conflicted
+++ resolved
@@ -5629,13 +5629,7 @@
     else:
         check_is_integer(axis, "axis")
         if not isinstance(axis, types.IntegerLiteral):
-<<<<<<< HEAD
             raise errors.NumbaValueError("axis must be a literal value")
-=======
-            raise ValueError(
-                "axis must be a literal value (i.e. not an argument)"
-            )
->>>>>>> 4a3d575f
         axis = axis.literal_value
         if axis < 0:
             axis = arr.ndim + axis
