# -*- coding: utf-8 -*-
from __future__ import print_function, division, absolute_import

import ast
import keyword
from collections import defaultdict, namedtuple
import contextlib

from . import asdl
from .asdl import pyasdl

def load(name):
    '''Load a ASDL Schema by name; e.g. "Python.asdl".
        
    Returns a Schema object.

    This tries to load from the version-specific directory, first.
    If it failed, it loads from the common-directory.
    '''
    parser, loader = asdl.load_pyschema(name)
    python_asdl = loader.load()
    return build_schema(python_asdl)

def build_schema(asdl_tree):
    schblr = SchemaBuilder()
    schblr.visit(asdl_tree)
    return schblr.schema

class _rule(namedtuple('rule', ['kind', 'fields'])):
    __slots__ = ()

    SUM = 0     # sums, e.g. Foo | Bar
    PROD = 1    # producs, e.g. (Foo, Bar)

    @classmethod
    def sum(cls, fields):
        return cls(kind=cls.SUM, fields=fields)

    @classmethod
    def product(cls, fields):
        return cls(kind=cls.PROD, fields=fields)

    @property
    def is_sum(self):
        return self.kind == self.SUM

    @property
    def is_product(self):
        return self.kind == self.PROD

class _debuginfo_t(namedtuple("_debuginfo_t", ['node', 'field', 'offset'])):
    __slots__ = ()

    def __str__(self):
        '''Create string reprentation to be used in SchemaError
        '''
        if self.field is not None:
            if self.offset is not None:
                return "At %s.%s[%d]" % (self.node, self.field, self.offset)
            else:
                return "At %s.%s" % (self.node, self.field)
        else:
            return "At %s" % (self.node)

def _debuginfo(node, field=None, offset=None):
    assert field or not offset
    return _debuginfo_t(node=node, field=field, offset=offset)

class SchemaError(Exception):
    def __init__(self, ctxt, msg):
        super(SchemaError, self).__init__("%s: %s" % (ctxt, msg))

class Schema(object):
    '''
    A Schema object that is used to verify an AST.
    
    It is built from SchemaBuilder
        
    Usage:

        schema.verify(ast)
        schema.verify(ast, context=SchemaContext())
    '''
    def __init__(self, name):
        # name of the asdl module
        self.name = name

        # a dictionary of {type name -> fields}
        self.types = defaultdict(list)

        # a dictionary of {definition name -> _rule}
        self.dfns = {}

        # { type name -> fields }
        self.attributes = defaultdict(list)

    def verify(self, ast, context=None):
        '''Check against an AST raises SchemaError upon error.
        
        ast --- The ast being verified
        context --- [optional] a SchemaContext.
        '''
        context = context if context is not None else SchemaContext()
        return SchemaVerifier(self, context).visit(ast)

    def __str__(self):
        return "%s(name=%s, types=%s, rules=%s, attributes=%s)" % (
            type(self).__name__,
            self.name,
            self.types,
            self.dfns,
            self.attributes)

    def debug(self):
        print(("Schema %s" % self.name))
        for k, fs in self.types.items():
            print(('    --', k, fs))
        for k, fs in self.dfns.items():
            if fs.is_sum():
                print(('   ', k))
                for f in fs.fields:
                    print(('       |', f))
            else:
                print(('   ', k, '=', ', '.join(map(str, fs.fields))))

class SchemaContext(object):
    '''Keep information about context:
        - builtin type handlers
        
    User may expand the builtin type handlers.  See `builtin_handlers`.
        
    '''
    def __init__(self):
        self.__builtins = {}
        self._add_default_handler()

    def _add_default_handler(self):
        self.builtin_handlers['identifier'] = _verify_identifier
        self.builtin_handlers['int'] = _verify_int
        self.builtin_handlers['string'] = _verify_string
        self.builtin_handlers['object'] = _verify_object
        self.builtin_handlers['bool'] = _verify_bool

    @property
    def builtin_handlers(self):
        '''A dictionary of type name -> handler
            
        A handler is just a callable like the following:
            
            def handler(value):
                return is_value_valid(value) # returns boolean
        '''
        return self.__builtins


class SchemaVerifier(ast.NodeVisitor):
    '''A internal class that implement a the verification logic.
    '''
    def __init__(self, schema, context):
        '''
        schema --- a Schema object that defines a valid AST.
        context --- a SchemaConctext object.
        '''
        self.schema = schema
        self.context = context
        self._debug_context = None
    
    def visit(self, node):
        '''Start verification at the node.
        
        Verification can begin at any AST node.  Can it will recursively
        verify each and every subtree.
        '''
        current = self._get_type(node)
        self._visit(node, current)

    def _visit(self, node, current):
        nodename = type(node).__name__
        # traverse the children

        for field in current:
            with self._new_debug_context(node=nodename, field=field.name):
                value = getattr(node, str(field.name), None)
                if getattr(field, 'seq', False):
                    # is sequence?
                    children = getattr(node, str(field.name), None)
                    if children is None:
                        raise SchemaError(self._debug_context, "Missing field")
                    elif not _is_iterable(children):
                        raise SchemaError(self._debug_context,
                                          "Field must be iterable")

                    for offset, child in enumerate(children):
                        with self._new_debug_context(node=nodename,
                                                     field=field.name,
                                                     offset=offset):
                            self._sentry_dfn(field.type, child)

                elif value is None:
                    if not getattr(field, 'opt', False):
                        raise SchemaError(self._debug_context, "Missing field")
                    else:
                        pass
                elif value is not None:
                    self._sentry_dfn(field.type, value)

                else:
                    assert False, field

    @contextlib.contextmanager
    def _new_debug_context(self, **kws):
        # push
        old = self._debug_context
        self._debug_context = _debuginfo(**kws)
        yield
        # pop
        self._debug_context = old

    def _sentry_child(self, child, subtypes):
        childname = type(child).__name__
        if childname not in subtypes:
            raise SchemaError(self._debug_context, "Cannot be a %s" % childname)

    def _sentry_dfn(self, name, value):
        name = str(name)

        if name in self.context.builtin_handlers:
            # is a builtin type?
            handler = self.context.builtin_handlers[name]
            if not handler(value):
                raise SchemaError(self._debug_context,
                                  "Expected %s but got %s" % \
                                  (name, type(value)))
        else:
            # not a builtin type?
            rule = self._get_dfn(name)
            if rule.is_sum:
                self._sentry_child(value, rule.fields)
                self.visit(value)
            else:
                assert rule.is_product
                name0 = type(value).__name__
                if name0 != name:
                    raise SchemaError(self._debug_context,
                                      "Expecting %s but got %s" % \
                                      (name, name0))

                self._visit(value, rule.fields)

    def _get_dfn(self, name):
        ret = self.schema.dfns.get(str(name))
        if ret is None:
            raise SchemaError(self._debug_context,
                              "Missing definition for '%s' in the ASDL" % name)
        return ret

    def _get_type(self, cls_or_name):
        name = (cls_or_name
                if isinstance(cls_or_name, str)
                else type(cls_or_name).__name__)
        fields = self.schema.types.get(name)
        attrs = self.schema.attributes.get(name)
        if fields is None or attrs is None:
            raise SchemaError(self._debug_context,
                              "Unknown AST node type: %s" % name)
        return fields + attrs

<<<<<<< HEAD
class SchemaBuilder(asdl.VisitorBase):
    '''
    A single instance of SchemaBuilder can be used to build different
    Schemas from different ASDL inputs.
=======
class SchemaBuilder(pyasdl.VisitorBase):
    '''A single instance of SchemaBuilder can be used build different 
    Schema from different ASDL.
>>>>>>> 84645e1e

    Usage:
        schblr = SchemaBuilder()
        schblr.visit(some_asdl)
        schema = schblr.schema      # get the schema object
        
    NOTE:
        - It ignore the attributes of the nodes.
    '''
    def __init__(self):
        super(SchemaBuilder, self).__init__()

    def visitModule(self, mod):
        self._schema = Schema(str(mod.name))
        for dfn in mod.dfns:
            self.visit(dfn)

    def visitType(self, type):
        self.visit(type.value, str(type.name))

    def visitSum(self, sum, name):
        self.schema.dfns[str(name)] = _rule.sum([str(t.name)
                                                 for t in sum.types])
        self.schema.attributes[name].extend(sum.attributes)

        for t in sum.types:
            self.visit(t, name, sum.attributes)

    def visitConstructor(self, cons, name, attrs=[]):
        typename = str(cons.name)
        self.schema.types[typename].extend(cons.fields)
        self.schema.attributes[typename].extend(attrs)

    def visitField(self, field, name):
        key = str(field.type)

    def visitProduct(self, prod, name):
        assert not hasattr(prod, 'attributes')
        self.schema.dfns[str(name)] = _rule.product(prod.fields)
        for f in prod.fields:
            self.visit(f, name)

    @property
    def schema(self):
        return self._schema

#
# Builtin types handler
#

def _verify_identifier(value):
    return isinstance(value, str)

def _verify_int(value):
    return isinstance(value, int) or isinstance(value, long)

def _verify_string(value):
    return isinstance(value, str)

def _verify_object(value):
    return isinstance(value, object)

def _verify_bool(value):
    return isinstance(value, bool)

#
#  Utilities
#
def _is_iterable(value):
    try:
        iter(value)
    except TypeError:
        return False
    else:
        return True

def verify_names(names):
    for name in names:
        if keyword.iskeyword(name):
            raise ValueError("%r is a keyword" % (name,))

def verify_schema_keywords(schema):
    """
    Verify schema, checking for the use of any Python keywords.
    """
    verify_names(schema.dfns)
    verify_names(schema.types)
    verify_names([field.name for fields in schema.types.itervalues()
                                 for field in fields])<|MERGE_RESOLUTION|>--- conflicted
+++ resolved
@@ -265,16 +265,10 @@
                               "Unknown AST node type: %s" % name)
         return fields + attrs
 
-<<<<<<< HEAD
-class SchemaBuilder(asdl.VisitorBase):
+class SchemaBuilder(pyasdl.VisitorBase):
     '''
     A single instance of SchemaBuilder can be used to build different
     Schemas from different ASDL inputs.
-=======
-class SchemaBuilder(pyasdl.VisitorBase):
-    '''A single instance of SchemaBuilder can be used build different 
-    Schema from different ASDL.
->>>>>>> 84645e1e
 
     Usage:
         schblr = SchemaBuilder()
