trigger:
  batch: true

variables:
  # Change the following along with adding new TEST_START_INDEX.
  TEST_COUNT: 19

jobs:
<<<<<<< HEAD
# # Mac and Linux use the same template with different matrixes
# - template: buildscripts/azure/azure-linux-macos.yml
#   parameters:
#     name: macOS
#     vmImage: macos-11
#     matrix:
#       py311_np123_0:
#         PYTHON: '3.11'
#         NUMPY: '1.23'
#         CONDA_ENV: 'azure_ci'
#         TEST_START_INDEX: 0
#       py311_np123_1:
#         PYTHON: '3.11'
#         NUMPY: '1.23'
#         CONDA_ENV: 'azure_ci'
#         TEST_THREADING: 'tbb'
#         TEST_START_INDEX: 1
=======
# Mac and Linux use the same template with different matrixes
- template: buildscripts/azure/azure-linux-macos.yml
  parameters:
    name: macOS
    vmImage: macos-11
    matrix:
      py38_np118:
        PYTHON: '3.8'
        NUMPY: '1.18'
        CONDA_ENV: 'azure_ci'
        TEST_START_INDEX: 0
      py310_np123:
        PYTHON: '3.10'
        NUMPY: '1.23'
        CONDA_ENV: 'azure_ci'
        TEST_THREADING: 'tbb'
        TEST_START_INDEX: 1
>>>>>>> 7e92e225

- template: buildscripts/azure/azure-linux-macos.yml
  parameters:
    name: Linux
    vmImage: ubuntu-20.04
    matrix:
<<<<<<< HEAD
      py311_np123_0_vanilla:
        PYTHON: '3.11'
        NUMPY: '1.23'
        CONDA_ENV: azure_ci
        VANILLA_INSTALL: yes
        TEST_START_INDEX: 0
      py311_np123_1_cov:
        PYTHON: '3.11'
        NUMPY: '1.23'
        CONDA_ENV: azure_ci
        RUN_COVERAGE: yes
        RUN_FLAKE8: yes
        RUN_MYPY: yes
        TEST_START_INDEX: 1
      py311_np123_2_vanilla:
        PYTHON: '3.11'
        NUMPY: '1.23'
=======
      py38_np118_vanilla:
        PYTHON: '3.8'
        NUMPY: '1.18'
>>>>>>> 7e92e225
        CONDA_ENV: azure_ci
        VANILLA_INSTALL: yes
        TEST_START_INDEX: 2
      py311_np123_3_cov:
        PYTHON: '3.11'
        NUMPY: '1.23'
        CONDA_ENV: azure_ci
        RUN_COVERAGE: yes
        RUN_FLAKE8: yes
        RUN_MYPY: yes
        TEST_START_INDEX: 3
      py311_np123_4_tbb:
        PYTHON: '3.11'
        NUMPY: '1.23'
        CONDA_ENV: azure_ci
        TEST_THREADING: 'tbb'
        TEST_START_INDEX: 4
      py311_np123_5_omp:
        PYTHON: '3.11'
        NUMPY: '1.23'
        CONDA_ENV: azure_ci
        TEST_THREADING: omp
        TEST_START_INDEX: 5
      py311_np123_6_workqueue:
        PYTHON: '3.11'
        NUMPY: '1.23'
        CONDA_ENV: azure_ci
        TEST_THREADING: workqueue
        TEST_START_INDEX: 6
      py311_np123_7_doc:
        PYTHON: '3.11'
        NUMPY: '1.23'
        CONDA_ENV: azure_ci
        TEST_START_INDEX: 7
<<<<<<< HEAD
      py311_np123_8_pickle5:
        PYTHON: '3.11'
        NUMPY: '1.23'
=======
      py38_np120:
        PYTHON: '3.8'
        NUMPY: '1.20'
>>>>>>> 7e92e225
        CONDA_ENV: azure_ci
        TEST_START_INDEX: 8
      py311_np123_9_svml:
        PYTHON: '3.11'
        NUMPY: '1.23'
        CONDA_ENV: azure_ci
        TEST_SVML: yes
        TEST_START_INDEX: 9
      py311_np123_10:
        PYTHON: '3.11'
        NUMPY: '1.23'
        CONDA_ENV: azure_ci
        TEST_START_INDEX: 10
      py311_np123_11:
        PYTHON: '3.11'
        NUMPY: '1.23'
        CONDA_ENV: azure_ci
        TEST_START_INDEX: 11
      py311_np123_12_typeguard:
        PYTHON: '3.11'
        NUMPY: '1.23'
        CONDA_ENV: azure_ci
        RUN_TYPEGUARD: yes
        TEST_START_INDEX: 12
      py311_np123_13:
        PYTHON: '3.11'
        NUMPY: '1.23'
        CONDA_ENV: azure_ci
        TEST_START_INDEX: 13
      py311_np123_14:
        PYTHON: '3.11'
        NUMPY: '1.23'
        CONDA_ENV: azure_ci
        TEST_START_INDEX: 14
      py311_np123_15:
        PYTHON: '3.11'
        NUMPY: '1.23'
        CONDA_ENV: azure_ci
        TEST_START_INDEX: 15
      py311_np123_16:
        PYTHON: '3.11'
        NUMPY: '1.23'
        CONDA_ENV: azure_ci
        TEST_START_INDEX: 16
      py311_np123_17:
        PYTHON: '3.11'
        NUMPY: '1.23'
        CONDA_ENV: azure_ci
        TEST_START_INDEX: 17
      py311_np123_18:
        PYTHON: '3.11'
        NUMPY: '1.23'
        CONDA_ENV: azure_ci
        TEST_START_INDEX: 18

# - template: buildscripts/azure/azure-windows.yml
#   parameters:
#     name: Windows
#     vmImage: windows-2019<|MERGE_RESOLUTION|>--- conflicted
+++ resolved
@@ -6,7 +6,6 @@
   TEST_COUNT: 19
 
 jobs:
-<<<<<<< HEAD
 # # Mac and Linux use the same template with different matrixes
 # - template: buildscripts/azure/azure-linux-macos.yml
 #   parameters:
@@ -24,32 +23,12 @@
 #         CONDA_ENV: 'azure_ci'
 #         TEST_THREADING: 'tbb'
 #         TEST_START_INDEX: 1
-=======
-# Mac and Linux use the same template with different matrixes
-- template: buildscripts/azure/azure-linux-macos.yml
-  parameters:
-    name: macOS
-    vmImage: macos-11
-    matrix:
-      py38_np118:
-        PYTHON: '3.8'
-        NUMPY: '1.18'
-        CONDA_ENV: 'azure_ci'
-        TEST_START_INDEX: 0
-      py310_np123:
-        PYTHON: '3.10'
-        NUMPY: '1.23'
-        CONDA_ENV: 'azure_ci'
-        TEST_THREADING: 'tbb'
-        TEST_START_INDEX: 1
->>>>>>> 7e92e225
 
 - template: buildscripts/azure/azure-linux-macos.yml
   parameters:
     name: Linux
     vmImage: ubuntu-20.04
     matrix:
-<<<<<<< HEAD
       py311_np123_0_vanilla:
         PYTHON: '3.11'
         NUMPY: '1.23'
@@ -67,11 +46,6 @@
       py311_np123_2_vanilla:
         PYTHON: '3.11'
         NUMPY: '1.23'
-=======
-      py38_np118_vanilla:
-        PYTHON: '3.8'
-        NUMPY: '1.18'
->>>>>>> 7e92e225
         CONDA_ENV: azure_ci
         VANILLA_INSTALL: yes
         TEST_START_INDEX: 2
@@ -106,15 +80,9 @@
         NUMPY: '1.23'
         CONDA_ENV: azure_ci
         TEST_START_INDEX: 7
-<<<<<<< HEAD
-      py311_np123_8_pickle5:
+      py311_np123_8:
         PYTHON: '3.11'
         NUMPY: '1.23'
-=======
-      py38_np120:
-        PYTHON: '3.8'
-        NUMPY: '1.20'
->>>>>>> 7e92e225
         CONDA_ENV: azure_ci
         TEST_START_INDEX: 8
       py311_np123_9_svml:
